--- conflicted
+++ resolved
@@ -148,17 +148,10 @@
       has_valid = valid.op is not UOps.CONST or valid.arg is not True
       if x.op is BufferOps.CONST:
         dtype = x.arg.dtype.base if isinstance(x.arg.dtype, ImageDType) else x.arg.dtype
-<<<<<<< HEAD
-        return UOp.alu(TernaryOps.WHERE, valid, UOp.const(dtype, x.arg.val), UOp.const(dtype, 0))
-      if x.arg.idx < 0:
-        buf = UOp(UOps.DEFINE_LOCAL, PtrDType(x.arg.dtype.base if isinstance(x.arg.dtype, ImageDType) else x.arg.dtype),
-                  (), (f"temp{-x.arg.idx}", x.arg.st.real_size()))
-=======
         return valid.alu(TernaryOps.WHERE, UOp.const(dtype, x.arg.val), UOp.const(dtype, 0))
       if x.arg.idx < 0:
         buf = UOp(UOps.DEFINE_LOCAL, PtrDType(x.arg.dtype.base if isinstance(x.arg.dtype, ImageDType) else x.arg.dtype),
                   arg=(f"temp{-x.arg.idx}", x.arg.st.real_size()))
->>>>>>> ed1d7840
       else:
         buf = UOp(UOps.DEFINE_GLOBAL, x.arg.dtype if isinstance(x.arg.dtype, ImageDType) else PtrDType(x.arg.dtype), (),
                   (x.arg.idx, x.arg.idx < self.output_count))
