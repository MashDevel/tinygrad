from __future__ import annotations
from typing import Any, Optional, Union, Callable, cast, TYPE_CHECKING, Type, Literal, get_args
import sys, time, functools, itertools, math, operator, hashlib, os, types, pickle, pathlib, inspect, weakref
from enum import auto, IntEnum, Enum
from dataclasses import dataclass, field
from collections import defaultdict
from tinygrad.dtype import ConstType, ImageDType, PtrDType, dtypes, DType, truncate
from tinygrad.helpers import ContextVar, all_int, prod, getenv, all_same, Context, partition, temp, unwrap, T, argfix, Metadata, _METADATA, flatten
from tinygrad.helpers import PICKLE_BUFFERS, SPLIT_REDUCEOP, DEBUG
if TYPE_CHECKING:
  from tinygrad.shape.shapetracker import ShapeTracker
  from tinygrad.device import Buffer

# wrapper around IntEnum that preserves Enum.__str__ and makes auto() unique across all FastEnum subclasses
class FastEnum(IntEnum):
  def __str__(self): return Enum.__str__(self)
  @staticmethod
  def _generate_next_value_(_, __, ___, last_values): return 1 + max([0, *last_values, *[max(c) for c in FastEnum.__subclasses__()]])

class SimpleMathTrait:
  # required to implement
  def alu(self:T, arg:Ops, *src) -> T: raise NotImplementedError
  def const_like(self:T, b:ConstLike) -> T: raise NotImplementedError

  # great functions you get!
  def ufix(self, x): return self.const_like(x) if not isinstance(x, MathTrait) else x
  def _binop(self, op, x, reverse): return self.ufix(x).alu(op, self) if reverse else self.alu(op, self.ufix(x))
  def logical_not(self): return self.ne(True)
  def neg(self):
    if (dtype:=getattr(self, 'dtype')) is None: raise TypeError(f"MathTraits __neg__ requires a dtype, {self=}")
    return self.logical_not() if dtype.scalar() == dtypes.bool else self*(-1)
  def add(self, x, reverse=False): return self._binop(Ops.ADD, x, reverse)
  def mul(self, x, reverse=False): return self._binop(Ops.MUL, x, reverse)
  def bitwise_and(self, x, reverse=False): return self._binop(Ops.AND, x, reverse)
  def bitwise_or(self, x, reverse=False): return self._binop(Ops.OR, x, reverse)
  def xor(self, x, reverse=False): return self._binop(Ops.XOR, x, reverse)
  def idiv(self, x, reverse=False): return self._binop(Ops.IDIV, x, reverse)
  def mod(self, x, reverse=False): return self._binop(Ops.MOD, x, reverse)
  def sub(self, x, reverse=False): return self.ufix(x).alu(Ops.ADD, -self) if reverse else self.alu(Ops.ADD, self.ufix(-x))
  def div(self, x, reverse=False): return (self.ufix(x)*self.alu(Ops.RECIP)) if reverse else (self*self.ufix(x).alu(Ops.RECIP))

  def __neg__(self): return self.neg()

  def __add__(self, x): return self.add(x)
  def __sub__(self, x): return self.sub(x)
  def __mul__(self, x): return self.mul(x)
  def __truediv__(self, x): return self.div(x)
  def __floordiv__(self, x): return self.idiv(x)  # TODO: idiv is trunc div, not floordiv
  def __mod__(self, x): return self.mod(x)
  def __and__(self, x): return self.bitwise_and(x)
  def __or__(self, x): return self.bitwise_or(x)
  def __xor__(self, x): return self.xor(x)

  def __radd__(self, x): return self.add(x, True)
  def __rsub__(self, x): return self.sub(x, True)
  def __rmul__(self, x): return self.mul(x, True)
  def __rtruediv__(self, x): return self.div(x, True)
  def __rfloordiv__(self, x): return self.idiv(x, True)
  def __rand__(self, x): return self.bitwise_and(x, True)
  def __ror__(self, x): return self.bitwise_or(x, True)
  def __rxor__(self, x): return self.xor(x, True)
  def __rmod__(self, x): return self.mod(x, True)

  def __lt__(self, x): return self.alu(Ops.CMPLT, self.ufix(x))
  def __gt__(self, x): return self.ufix(x).alu(Ops.CMPLT, self)
  def __ge__(self, x): return (self < x).logical_not()
  def __le__(self, x): return (self > x).logical_not()

  def ne(self, x): return self.alu(Ops.CMPNE, self.ufix(x))
  def eq(self, x): return self.ne(x).logical_not()
  def __ne__(self, x): return self.ne(x)
  # NOTE: __eq__ isn't overridden, and means the same thing as is by default

class MathTrait(SimpleMathTrait):
  # TODO: move to Tensor when new backward is done
  def lshift(self, x, reverse=False): return self._binop(Ops.SHL, x, reverse)
  def rshift(self, x, reverse=False): return self._binop(Ops.SHR, x, reverse)
  def __lshift__(self, x): return self.lshift(x)
  def __rshift__(self, x): return self.rshift(x)
  def __rlshift__(self, x): return self.lshift(x, True)
  def __rrshift__(self, x): return self.rshift(x, True)

  def maximum(self, x): return self.alu(Ops.MAX, self.ufix(x))
  def minimum(self, x): return -(-self).maximum(-x)
  def where(self, x, y): return self.alu(Ops.WHERE, x, x.ufix(y))
  def threefry(self, seed): return self.alu(Ops.THREEFRY, seed)
  def reciprocal(self): return self.alu(Ops.RECIP)
  def sqrt(self): return self.alu(Ops.SQRT)
  def sin(self): return self.alu(Ops.SIN)
  def log2(self): return self.alu(Ops.LOG2)
  def exp2(self): return self.alu(Ops.EXP2)

# the order of these Ops controls the order of the toposort
class Ops(FastEnum):
  # uops that aren't rendered
  SINK = auto(); CONTIGUOUS = auto(); DETACH = auto(); PRELOAD = auto() # noqa: E702

  # TODO: empty continues to exist because of tensor
  EMPTY = auto()

  # MetaOps
  COPY = auto(); BUFFER_VIEW = auto() # noqa: E702

  # blocks in linearizer
  BLOCK = auto(); BLOCKSTART = auto(); BLOCKFORK = auto(); BLOCKEND = auto() # noqa: E702

  # movement ops!
  RESHAPE = auto(); PERMUTE = auto(); EXPAND = auto(); PAD = auto(); SHRINK = auto(); STRIDE = auto() # noqa: E702

  # misc ops
  UNROLL = auto(); CONTRACT = auto() # noqa: E702
  VIEW = auto(); DEFINE_GLOBAL = auto(); BUFFER = auto() # noqa: E702
  DEFINE_VAR = auto(); DEFINE_LOCAL = auto(); DEFINE_ACC = auto() # noqa: E702
  VALID = auto(); SPECIAL = auto(); NOOP = auto() # noqa: E702

  # reduce
  REDUCE_AXIS = auto()

  # helper ops
  GEP = auto(); VECTORIZE = auto() # noqa: E702

  # UnaryOps
  CAST = auto(); BITCAST = auto(); EXP2 = auto(); LOG2 = auto(); SIN = auto(); SQRT = auto(); RECIP = auto(); NEG = auto() # noqa: E702

  # load/store before math
  LOAD = auto(); STORE = auto() # noqa: E702

  # early INDEX
  INDEX = auto()

  # math ops
  WMMA = auto()

  # BinaryOps
  ADD = auto(); MUL = auto(); IDIV = auto(); MAX = auto(); MOD = auto(); CMPLT = auto(); CMPNE = auto(); XOR = auto() # noqa: E702
  SHL = auto(); SHR = auto(); OR = auto(); AND = auto(); THREEFRY = auto(); SUB = auto(); FDIV = auto() # noqa: E702

  # TernaryOps
  WHERE = auto(); MULACC = auto() # noqa: E702

  # assignment ops
  ASSIGN = auto()
  BIND = auto()

  # control flow ops
  BARRIER = auto(); RANGE = auto(); IF = auto(); ENDRANGE = auto(); ENDIF = auto() # noqa: E702

  # consts last!
  VCONST = auto(); CONST = auto() # noqa: E702

  # device
  DEVICE = auto()

class GroupOp:
  Unary = {Ops.EXP2, Ops.LOG2, Ops.SIN, Ops.SQRT, Ops.RECIP, Ops.NEG}
  Binary = {Ops.ADD, Ops.MUL, Ops.IDIV, Ops.MAX, Ops.MOD, Ops.CMPLT, Ops.CMPNE, Ops.XOR, Ops.SHL, Ops.SHR, Ops.OR, Ops.AND, Ops.THREEFRY,
            Ops.SUB, Ops.FDIV}
  Ternary = {Ops.WHERE, Ops.MULACC}
  ALU = set.union(Unary, Binary, Ternary)

  Irreducible = {Ops.CONST, Ops.DEFINE_VAR, Ops.SPECIAL, Ops.RANGE}
  Movement = {Ops.RESHAPE, Ops.EXPAND, Ops.PERMUTE, Ops.PAD, Ops.SHRINK, Ops.STRIDE}

  # meta ops
  Meta = {Ops.COPY, Ops.BUFFER_VIEW}
  Buffer = {Ops.LOAD, Ops.PRELOAD, Ops.STORE, Ops.VALID}
  Block = {Ops.BLOCK, Ops.BLOCKEND, Ops.BLOCKFORK, Ops.BLOCKSTART}

  # BinaryOps that can be flipped
  Commutative = {Ops.ADD, Ops.MUL, Ops.MAX, Ops.CMPNE, Ops.XOR, Ops.AND, Ops.OR}

  # BinaryOps where f(f(a,b),c) = f(a,f(b,c))
  Associative = {Ops.ADD, Ops.MUL, Ops.AND, Ops.OR}

  # BinaryOps that satisfy f(x,x)=x see https://en.wikipedia.org/wiki/Idempotence
  Idempotent = {Ops.OR, Ops.AND, Ops.MAX}

  # do not preserve f(0) = 0
  UnsafePad = {Ops.RECIP, Ops.LOG2, Ops.EXP2, Ops.IDIV}

# some BUFFER ops can be processed with only a view
view_supported_devices = {"LLVM", "CLANG", "CUDA", "NV", "AMD", "METAL", "QCOM", "DSP", "DISK"}

# https://en.wikipedia.org/wiki/Identity_element
def identity_element(op:Ops, dt:DType) -> ConstType: return dtypes.as_const({Ops.ADD:0, Ops.MUL:1, Ops.MAX:dtypes.min(dt)}[op], dt)

def can_pad(u:UOp, edges:dict[UOp, UOp], visisted:set[UOp]) -> bool:
  if u.op in GroupOp.UnsafePad: return False
  if (len(u.src) == 2 and u.src[0] in edges) or u in visisted: return True
  visisted.add(u)
  return all(can_pad(x.base, edges, visisted) for x in u.src)

# With True as the default, this matches the old symbolic behavior
def resolve(x:UOp|bool, default:bool=True):
  if isinstance(x, bool): return x
  assert x.dtype == dtypes.bool, "UOp in resolve must be bool"
  # NOTE: generating the text for the exception is expensive, so we do this
  return bool(sx.vmin) if (sx:=x.simplify()).vmin == sx.vmax else default

# smax/smin are replacements for max/min that preserve symbolic
def _suop(lst, uop_fxn, python_fxn):
  uops, nums = partition(lst, lambda x: isinstance(x, UOp))
  return ssimplify(functools.reduce(uop_fxn, uops + ([python_fxn(nums)] if nums else [])))
def smax(*lst): return _suop(argfix(*lst), UOp.maximum, max)
def smin(*lst): return _suop(argfix(*lst), UOp.minimum, min)

def ssimplify(uop): return uop.ssimplify() if isinstance(uop, UOp) else uop
def sym_infer(uop: Union[UOp, int], var_vals: dict[UOp, int]) -> int: return uop.sym_infer(var_vals) if isinstance(uop, UOp) else uop

# used for UOp and UPat
def pretty_print(x:Any, rep:Callable, srcfn=lambda x: x.src, cache=None, d=0)->str:
  def dfs(x:Any, cache:dict):
    for s in srcfn(x) or []:
      cache.setdefault(s, [len(cache), 0, False])[1] += 1
      if cache[s][1] == 1: dfs(s, cache)
  if cache is None: dfs(x, cache:={})
  if (cx:=cache.setdefault(x, [0,0,False]))[2]: return f"{' '*d} x{cx[0]}"
  cx[2], srcs = True, ('None' if srcfn(x) is None else ''.join(f'\n{pretty_print(s, rep, srcfn, cache, d+2)},' for s in srcfn(x)))
  return f"{' '*d}{f'x{cx[0]}:=' * (cx[1]>1)}{rep(x)}" % srcs

class UOpMetaClass(type):
  ucache:dict[tuple, weakref.ReferenceType[UOp]] = {}
  def __call__(cls, op:Ops, dtype:DType=dtypes.void, src:tuple[UOp,...]=tuple(), arg:Any=None, _buffer:Buffer|None=None):
    if (wret:=UOpMetaClass.ucache.get(key:=(op, dtype, src, arg), None)) is not None and (ret:=wret()) is not None: return ret
    UOpMetaClass.ucache[key] = ref = weakref.ref(created:=super().__call__(*key))
    for s in src: s.children.add(ref)
    # NOTE: this will soon be set by Tensor once we remove function.py
    if (metadata:=_METADATA.get()) is not None: all_metadata[created] = metadata
    # NOTE: this value is set by pickle when pickling a realized tensor
    if _buffer is not None:
      assert op is Ops.BUFFER, f"trying to set Buffer {_buffer} for {op}"
      buffers[created] = _buffer
    return created

# some uops map to other stuff
buffers:weakref.WeakKeyDictionary[UOp, Buffer] = weakref.WeakKeyDictionary() # this maps BUFFER uops to their device Buffers
all_metadata:weakref.WeakKeyDictionary[UOp, Metadata] = weakref.WeakKeyDictionary()
forced_realize:weakref.WeakSet[UOp] = weakref.WeakSet()

# NOTE: this should be frozen, but frozen is slower
@dataclass(eq=False, slots=True)
class UOp(MathTrait, metaclass=UOpMetaClass):
  op:Ops
  dtype:DType = dtypes.void
  src:tuple[UOp, ...] = tuple()
  arg:Any = None
  children:set[weakref.ref[UOp]] = field(default_factory=set)
  def __del__(self):
    if self.op is Ops.BUFFER and (buffer:=buffers.get(self)) is not None: buffer.ref(-1)
    if (ref:=UOpMetaClass.ucache.get(k:=(self.op, self.dtype, self.src, self.arg))) is not None:
      for s in self.src: s.children.discard(ref)
      del UOpMetaClass.ucache[k]
  def __reduce__(self):
    args = [self.op, self.dtype, self.src, self.arg]
    if self.op is Ops.BUFFER and self.realized is not None and PICKLE_BUFFERS: args.append(self.realized)
    return UOp, tuple(args)
  def replace(self, **kwargs) -> UOp:
    new_args = (kwargs.pop("op", self.op), kwargs.pop("dtype", self.dtype), kwargs.pop("src", self.src), kwargs.pop("arg", self.arg))
    assert len(kwargs) == 0, f"unused kwargs in replace {list(kwargs)}"
    if (self.op, self.dtype, self.src, self.arg) == new_args: return self
    return UOp(*new_args)
  @functools.cached_property
  def key(self) -> bytes:
    return hashlib.sha256(str((self.op, self.dtype, self.arg)).encode() + b"".join([s.key for s in self.src])).digest()
  def __repr__(self): return pretty_print(self, lambda x: f"{type(self).__name__}({x.op}, {x.dtype}, arg={x.argstr()}, src=(%s))")
  def argstr(self): return f'({", ".join(map(str, self.arg))})' if self.op is Ops.REDUCE_AXIS else repr(self.arg)

  @property
  def toposort(self) -> dict[UOp, None]:
    def _toposort(u:UOp, cache:set[UOp]):
      if u in cache: return {}
      nodes: dict[UOp, None] = {}
      # NOTE: this is a lot faster than the comprehension in parents
      for parent in u.src: nodes.update(_toposort(parent, cache))
      nodes[u] = None
      cache.add(u)
      return nodes
    return _toposort(self, cache=set())

  @functools.cached_property
  def tuplize(self:UOp) -> tuple[int, Any, Optional[DType], tuple]: return (self.op.value, self.arg, self.dtype, tuple(x.tuplize for x in self.src))

  # *** uop shape stuff ***

  @functools.cached_property
  def st(self) -> ShapeTracker|None:
    # these ops define a ShapeTracker from the arg
    if self.op is Ops.VIEW: return self.arg
    if self.op in GroupOp.Movement: return unwrap(self.src[0].st).mop(self.op, self.arg)
    # buffer ops return the ShapeTracker from sources
    if self.op in GroupOp.Buffer: return vsrc[0] if len(vsrc:=[x.st for x in self.src if x.op is Ops.VIEW]) != 0 else None
    if not (src_sts := [x.st for x in self.src if x.st is not None]): return None
    assert all_same([x.shape for x in src_sts]), f"UOp sources must have the same shape {self} {[x.shape for x in src_sts]}"
    if self.op is Ops.BUFFER_VIEW:
      shape = src_sts[0].shape
      if self.dtype.itemsize != (input_sz:=self.src[0].dtype.itemsize): shape = shape[:-1]+((shape[-1]*input_sz) // self.dtype.itemsize,)
    # only reduce ops are allowed to change shape, everything else derives shape from sources
    elif self.op in {Ops.REDUCE_AXIS, Ops.WMMA}: shape = src_sts[0].reduce(self.axis_arg)
    else: shape = src_sts[0].shape
    from tinygrad.shape.shapetracker import ShapeTracker
    return ShapeTracker.from_shape(shape)

  @functools.cached_property
  def full_shape(self) -> tuple[sint, ...]:
    if self.op is Ops.VIEW: return self.shape
    # TODO: this should check if st is None, it cannot because local reduce has implicit movement ops
    return tuple(smax(x) for x in zip(*[x.full_shape for x in self.src if x.op not in {Ops.DEFINE_GLOBAL,Ops.DEFINE_LOCAL,Ops.DEFINE_VAR,Ops.CONST}]))
  @property
  def shape(self) -> tuple[sint, ...]: return unwrap(self.st).shape
  @property
  def size(self) -> int: return self.arg[1] if self.op is Ops.BUFFER else unwrap(self.st).size

  # *** uop evaluation ***

  def simplify(self):
    with Context(TRACK_MATCH_STATS=0):
      return graph_rewrite(self, symbolic)
  def ssimplify(self) -> Union[UOp, ConstType]: return ret.arg if (ret:=self.simplify()).op is Ops.CONST else ret
  def _eval(self, dtype, expected_type:Type[T]) -> T:
    assert self.dtype in dtype, f"eval with wrong dtype {self}"
    vmin, vmax = (simple_self:=self.simplify())._min_max
    if vmin != vmax: raise ValueError(f"eval failed to be a single number, range is {vmin} to {vmax} in {simple_self.render()}")
    assert isinstance(vmin, expected_type), f"vmin is wrong dtype {type(vmin)} != {expected_type}"
    return vmin
  def __bool__(self): return self._eval((dtypes.bool,), bool)
  def __int__(self): return self._eval(dtypes.ints, int)
  def __float__(self): return self._eval(dtypes.floats, float)
  def substitute(self, dvars:dict[UOp, UOp]):
    with Context(TRACK_MATCH_STATS=0):
      return graph_rewrite(self, _substitute, dvars, bottom_up=True)

  # *** uop syntactic sugar ***

  @property
  def st_arg(self) -> ShapeTracker:
    assert self.op in GroupOp.Buffer, f"st_arg called on {self.op}"
    return unwrap(self.st)
  @property
  def const_arg(self) -> ConstType:
    match self.base.op:
      case Ops.CONST: ret = self.base.arg
      case op: raise AssertionError(f"const_arg called on {op}")
    assert isinstance(ret, get_args(ConstType)), f"const_arg trying to return {ret}"
    return ret
  @property
  def axis_arg(self) -> tuple[int, ...]:
    assert self.op in {Ops.REDUCE_AXIS, Ops.WMMA}, f"axis_arg called on {self.op}"
    ret = self.arg[1] if self.op is Ops.REDUCE_AXIS else self.arg[7]
    assert isinstance(ret, tuple) and all(isinstance(x, int) for x in ret), f"axis_arg trying to return {ret}"
    return ret
  def sink(self, *srcs:UOp): return UOp(Ops.SINK, dtypes.void, (self,)+srcs)
  def detach(self): return UOp(Ops.DETACH, self.dtype, (self,))
  def index(self, idx:UOp, valid:UOp|None=None): return UOp(Ops.INDEX, self.dtype, (self,idx,valid) if valid is not None else (self,idx))
  def const_like(self, b:ConstLike):
    # constants can optionally have a DEVICE source
    return UOp.const(self.dtype, b) if self._device is None else UOp.metaop(Ops.CONST, self.shape, self.dtype, self.device, b)
  def broadcast(self, count:int):
    assert self.dtype.count == 1
    if count == 1: return self
    return UOp(Ops.VECTORIZE, self.dtype.vec(count), (self,)*count)
  def cast(self, dtype:DType, bitcast=False):
    if bitcast: return self.bitcast(dtype)
    if self._device is not None and self._device.startswith("DISK"): raise RuntimeError("CAST isn't supported on DISK")
    return UOp(Ops.CAST, dtype, (self,))
  def bitcast(self, dtype:DType):
    if self.st is not None and self.shape and ((self.shape[-1]*self.dtype.itemsize)%dtype.itemsize != 0):
      raise RuntimeError(f"unsupported size in bitcast {dtype}")
    # shape changing bitcast can use a subbuffer on DISK
    # TODO: this should be moved to realize.py
    if self.can_view() and self.device.startswith("DISK"): return UOp(Ops.BUFFER_VIEW, dtype, (self,))
    return UOp(Ops.BITCAST, dtype, (self,))
  def gep(self, i:Union[tuple[int, ...], int]):
    if isinstance(i, int):
      # NOTE: these are just shortcuts to not have to create and fold later
      if self.op is Ops.VECTORIZE: return self.src[i]
      if self.op is Ops.VCONST: return UOp.const(self.dtype.scalar(), self.arg[i])
      if self.op is Ops.CONST: return UOp.const(self.dtype.scalar(), self.arg)
      i = (i,)
    if (self.dtype.vcount == len(i) and i == tuple(range(len(i)))) or self.dtype == dtypes.void: return self
    return UOp(Ops.GEP, self.dtype.scalar().vec(len(i)) if len(i) > 1 else self.dtype.scalar(), (self,), i)
  def load(self, *src:UOp, **kwargs): return UOp(Ops.LOAD, src=(self,)+src, **kwargs)
  def store(self, *src:UOp, **kwargs): return UOp(Ops.STORE, dtypes.void, (self,)+src, **kwargs)
  def alu(self, arg, *src:UOp):
    out_dtype = (self, *src)[-1].dtype
    if arg in {Ops.CMPLT, Ops.CMPNE}: out_dtype = dtypes.bool.vec(out_dtype.count) if out_dtype.count > 1 else dtypes.bool
    return UOp(arg, out_dtype, (self,)+src)
  @staticmethod
  def const(dtype:DType, b:ConstLike):
    if isinstance(b, UOp): return b.unbind()[0] if b.op is Ops.BIND else b
    if isinstance(b, tuple) and all_same(b): b = b[0]  # doesn't have to be a VCONST if they are all the same
    return UOp(Ops.VCONST if isinstance(b, tuple) else Ops.CONST, dtype, arg=dtypes.as_const(b, dtype))
  def valid(self, st:ShapeTracker):
    assert self.op in {Ops.CONST, Ops.DEFINE_VAR}, f"can only create VALID from a constant, got {self.op}"
    return UOp(Ops.VALID, dtypes.bool, (st.to_uop(),)).where(self, 0)
  @staticmethod
  def range(dtype:DType, start:sint, end:sint, idx:int): return UOp(Ops.RANGE, dtype=dtype, src=(sint_to_uop(start), sint_to_uop(end)), arg=idx)
  def _reduce_op(self, op:Ops, axis:tuple[int, ...]):
    axis = tuple(sorted([x for x in axis if resolve(self.shape[x] != 1)]))
    return self if len(axis) == 0 else UOp(Ops.REDUCE_AXIS, self.dtype, (self,), (op, axis))
  def r(self, op:Ops, axis:tuple[int, ...]) -> UOp:
    new_shape = unwrap(self.st).reduce(axis)

    # TODO: can we split symbolic shape if the reduce axis is not symbolic?
    if not SPLIT_REDUCEOP or not all_int(self.shape) or (0 in self.shape) or \
      prod(self.shape) // prod(new_shape) < getenv("REDUCEOP_SPLIT_THRESHOLD", 32768):
      return self._reduce_op(op, axis)

    # if there are few globals, make some reduces into globals by splitting into two kernels
    # cap output buffer to 2**22: heuristic number of global outputs to achieve max occupancy with enough locals+upcasts for gemm
    #   ~2**10 should be enough if GROUP is used
    # 256 split maximum should be "negligible reduce" for low prod(new_shape), 8 split minimum.
    # split is moved to the end to provide maximum locality for the second phase reduce.
    self_real_strides = unwrap(self.st).real_strides(ignore_valid=True)
    split_candidates = [(i, x) for i in axis for x in range(min(256,2**getenv("REDUCEOP_SPLIT_SIZE",22)//prod(new_shape)),8-1,-1)
                        if self.shape[i] % x == 0 and self_real_strides[i] != 0]
    if not split_candidates: return self._reduce_op(op, axis)
    dim_to_split, divisor = split_candidates[0]
    splitted_shape = self.shape[:dim_to_split] + (divisor,) + (self.shape[dim_to_split]//divisor,) + self.shape[dim_to_split+1:]
    splitted = self.reshape(splitted_shape).permute(tuple([x for x in range(len(splitted_shape)) if x != dim_to_split]+[dim_to_split]))
    if DEBUG >= 3: print(f"split {divisor}: {self.shape} -> {splitted.shape} -> {new_shape}")
    return splitted._reduce_op(op, axis)._reduce_op(op, (len(new_shape),)).reshape(new_shape)  # reduce original axes, then split
  def assign(self, x:UOp): return UOp(Ops.ASSIGN, self.dtype, (self,x))
  def contiguous(self, allow_buffer_view=True):
    if not unwrap(self.st).contiguous or self.size != self.base.size or self.base.op is Ops.CONST:
      return self.alu(Ops.BUFFER_VIEW if allow_buffer_view and self.can_view() else Ops.CONTIGUOUS)
    forced_realize.add(self.base)
    return self

  # *** from LazyBuffer ***

  @staticmethod
  def metaop(op:Ops, shape:tuple[sint, ...], dtype:DType, device:str, arg=None) -> UOp:
    from tinygrad.shape.shapetracker import ShapeTracker
    # Tensor const is CONST(VIEW(DEVICE)) -> RESHAPE -> EXPAND
    if op is Ops.CONST:
      assert isinstance(arg, get_args(ConstType)), f"trying to create CONST with {arg=}"
      return UOp.const(dtype, unwrap(arg)).replace(src=(UOp(Ops.VIEW, dtypes.void, (UOp(Ops.DEVICE, arg=device),),
                 ShapeTracker.from_shape(())),)).reshape((1,)*len(shape)).expand(shape)
    # Tensor variable binding is BIND(VAR(VIEW(DEVICE)), CONST(VIEW(DEVICE)))
    if op is Ops.BIND:
      var, val = arg.unbind()
      return var.replace(src=(UOp(Ops.VIEW, dtypes.void, (UOp(Ops.DEVICE, arg=device),), ShapeTracker.from_shape(shape)),)).bind(val)
    # otherwise it's just a VIEW(BUFFER)
    return UOp(Ops.VIEW, dtype, (UOp.new_buffer(device, (st:=ShapeTracker.from_shape(shape)).size, dtype),), st)
  def copy_to_device(self, device:str, clone:bool=False) -> UOp:
    # no COPY
    if self.device == device and not clone: return self
    # if it's a shrink, do the shrink before the copy with CONTIGUOUS
    if prod(self.shape) < prod(self.base.shape): return self.contiguous().copy_to_device(device)
    # COPY is COPY(DEVICE, copyin.base) -> VIEW(copyin.st)
    return UOp(Ops.COPY, self.base.dtype, (UOp(Ops.DEVICE, arg=device), self.base), clone).view(unwrap(self.st))
  def clone(self) -> UOp: return self.copy_to_device(self.device, clone=True)
  def is_unrealized_unmasked_const(self): return self.base.op is Ops.CONST and all(v.mask is None for v in unwrap(self.st).views)
  def can_view(self):
    return (self.st is not None and self._device is not None and self.st.consecutive and self.base.op is not Ops.CONST and
            not isinstance(self.dtype, ImageDType) and self.device.split(":")[0] in view_supported_devices)
  @property
  def lbs(self): return [self]
  @property
  def metadata(self): return all_metadata.get(self, None)
  @property
  def forced_realize(self): return self in forced_realize

<<<<<<< HEAD
  # *** danger zone ***

  # CAUTION: MUTABILITY!
  def become(self, u:UOp):
    print("become", self, "\n\n")
    del UOpMetaClass.ucache[(self.op, self.dtype, self.src, self.arg)]
    self.op, self.dtype, self.src, self.arg = u.op, u.dtype, u.src, u.arg

=======
>>>>>>> c85737c2
  # *** uop movement ops ***

  @property
  def base(self) -> UOp:
    if self.op in GroupOp.Movement: return self.src[0].base
    return self.src[0].base if self.op is Ops.VIEW and len(self.src) == 1 and self.src[0].op is not Ops.BUFFER else self
  def view(self, new_st:ShapeTracker) -> UOp: return UOp(Ops.VIEW, self.dtype, (self.base,), new_st)

  def _mop(self, op:Ops, arg):
    ret = UOp(op, self.dtype, (self,), arg)
    if self.st == ret.st: return self  # ignore NOOPs, also check ret.st
    return ret

  def reshape(self, arg:tuple[sint, ...]): return self._mop(Ops.RESHAPE, arg)
  def pad(self, arg:tuple[tuple[sint, sint], ...]): return self._mop(Ops.PAD, arg)
  def expand(self, arg:tuple[sint, ...]): return self._mop(Ops.EXPAND, arg)
  def permute(self, arg:tuple[sint, ...]): return self._mop(Ops.PERMUTE, arg)
  def shrink(self, arg:tuple[tuple[sint, sint], ...]): return self._mop(Ops.SHRINK, arg)
  def stride(self, arg:tuple[sint, ...]): return self._mop(Ops.STRIDE, arg)

  # *** uop Buffer stuff ***

  buffer_num = itertools.count(0)
  @staticmethod
  def new_buffer(device:str, size:int, dtype:DType): return UOp(Ops.BUFFER, dtype, (UOp(Ops.DEVICE, arg=device),), (next(UOp.buffer_num), size))
  @property
  def device(self) -> str: return unwrap(self._device)
  @functools.cached_property
  def _device(self) -> Optional[str]:
    if self.op is Ops.DEVICE: return self.arg
    return dsrcs[0]._device if len(dsrcs:=[x for x in self.src if x._device is not None]) != 0 else None
  @property
  def buf_uop(self) -> UOp:
    if self.op is Ops.BUFFER: return self
    assert self.base.op in {*GroupOp.Buffer, Ops.ASSIGN, Ops.VIEW}, f"buf_uop called on {self.op}"
    return self.src[0].buf_uop
  def buf_uop_view(self) -> UOp: return self.buf_uop.view(unwrap(self.st))
  @property
  def buffer(self) -> Buffer:
    if self.op is Ops.VIEW:
      assert unwrap(self.st).contiguous, "VIEW only works here if it's contiguous"
      return self.src[0].buffer
    assert self.op is Ops.BUFFER, f"must be BUFFER {self.op}"
    if (cret:=buffers.get(self)) is not None: return cret
    from tinygrad.device import Buffer
    buffers[self] = ret = Buffer(self.device, self.size, self.dtype if isinstance(self.dtype, ImageDType) else self.dtype.base)
    return ret
  @property
  def realized(self) -> Optional[Buffer]:
    if self.op is Ops.VIEW and len(self.src) == 1 and self.src[0].op is Ops.BUFFER: return self.src[0].realized
    return self.buffer if self.op is Ops.BUFFER else None
  @property
  def is_realized(self) -> bool: return self.base.realized is not None

  # *** uop Variable stuff ***

  @staticmethod
  def variable(name:str, min_val:ConstType, max_val:ConstType, dtype:DType=dtypes.int):
    assert not isinstance(min_val, UOp) and not isinstance(max_val, UOp), f"can't create Variable {name} with {min_val}/{max_val}"
    return UOp(Ops.DEFINE_VAR, dtype, arg=(name, min_val, max_val))
  @property
  def expr(self):
    assert self.op is Ops.DEFINE_VAR, f"op is {self.op}, need DEFINE_VAR"
    return self.arg[0]
  def bind(self, val:int):
    assert self.op is Ops.DEFINE_VAR, f"op is {self.op}, need DEFINE_VAR"
    assert self.arg[1] <= val and val <= self.arg[2], f"bind {val} not in range [{self.arg[1]}, {self.arg[2]}]"
    return UOp(Ops.BIND, self.dtype, (self, self.const_like(val)))
  def unbind(self) -> tuple[Variable, int]:
    assert self.op is Ops.BIND and self.src[0].op is Ops.DEFINE_VAR and self.src[1].op is Ops.CONST, f"can't unbind {self}"
    return self.src[0], self.src[1].arg
  @property
  def val(self) -> int: return self.unbind()[1]
  def vars(self) -> set[UOp]:
    bound_vars = set([x for x in self.toposort if x.op is Ops.BIND and x.src[0].op is Ops.DEFINE_VAR])
    bound_var_base = set(x.src[0] for x in bound_vars)
    all_vars = set([x for x in self.toposort if x.op is Ops.DEFINE_VAR])
    return bound_vars.union(set([x for x in all_vars if x not in bound_var_base]))
  def variables(self) -> list[Variable]:
    st_vars: list[set[Variable]] = [x.st_arg.vars() for x in self.toposort if x.op in GroupOp.Buffer]
    return sorted(set.union(*st_vars, [x.unbind()[0] if x.op is not Ops.DEFINE_VAR else x for x in self.vars()]), key=lambda v: v.arg)

  # *** uop symbolic stuff ***

  def const_factor(self) -> int:
    """largest known int that divides self"""
    if self.op is Ops.CONST: return self.arg
    if self.op is Ops.VCONST: return math.gcd(*self.arg)
    if self.op is Ops.ADD: return math.gcd(self.src[0].const_factor(), self.src[1].const_factor())
    if self.op is Ops.MUL: return self.src[0].arg if self.src[0].op is Ops.CONST else self.src[1].arg if self.src[1].op is Ops.CONST else 1
    return 1
  def divides(self, v) -> UOp|None:
    if v==1: return self
    if self.op is Ops.CONST: return self.const_like(self.arg//v) if self.arg%v == 0 else None
    if self.op is Ops.VCONST: return self.const_like(tuple(x//v for x in self.arg)) if all(x%v == 0 for x in self.arg) else None
    if self.op is Ops.ADD: return d0+d1 if (d0:=self.src[0].divides(v)) is not None and (d1:=self.src[1].divides(v)) is not None else None
    if self.op is Ops.MUL:
      if (d0:=self.src[0].divides(v)) is not None: return d0 * self.src[1]
      if (d1:=self.src[1].divides(v)) is not None: return self.src[0] * d1
    return None # generic None if we aren't sure
  @property
  def vmin(self) -> ConstType: return self._min_max[0]
  @property
  def vmax(self) -> ConstType: return self._min_max[1]
  @functools.cached_property
  def _min_max(self) -> tuple[ConstType, ConstType]:
    if self.op in GroupOp.Binary and not dtypes.is_float(self.dtype):
      (s0_vmin, s0_vmax), (s1_vmin, s1_vmax) = self.src[0]._min_max, self.src[1]._min_max
      if self.op is Ops.ADD: return s0_vmin+s1_vmin, s0_vmax+s1_vmax
      if self.op is Ops.MUL: return min(vals:=(s0_vmin*s1_vmin, s0_vmin*s1_vmax, s0_vmax*s1_vmin, s0_vmax*s1_vmax)), max(vals)
      # SHL/SHR on consts only
      if self.op is Ops.SHL and s1_vmin == s1_vmax and all_int(t:=(s0_vmin, s0_vmax, s1_vmin)): return t[0] << t[2], t[1] << t[2]
      if self.op is Ops.SHR and s1_vmin == s1_vmax and all_int(t:=(s0_vmin, s0_vmax, s1_vmin)): return t[0] >> t[2], t[1] >> t[2]
      if self.op is Ops.MOD and s1_vmin > 0:
        return (0, s1_vmax-1) if s0_vmin >= 0 else (-(s1_vmax-1), s1_vmax-1)
      if self.op is Ops.IDIV:
        if s1_vmin == s1_vmax:  # min/max are equal in a CONST
          if s1_vmin > 0: return s0_vmin//s1_vmin, s0_vmax//s1_vmin
          if s1_vmin < 0 and s0_vmin >= 0: return -(s0_vmax//-s1_vmin), -(s0_vmin//-s1_vmin)
        # don't know exact bounds, but know the sign
        if (s0_vmax <= 0 and s1_vmin < 0) or (s0_vmin >= 0 and s1_vmin > 0): return 0, dtypes.max(self.dtype)
        if (s0_vmax <= 0 and s1_vmin > 0) or (s0_vmin >= 0 and s1_vmin < 0): return dtypes.min(self.dtype), 0
      if self.op is Ops.MAX: return max(s0_vmin, s1_vmin), max(s0_vmax, s1_vmax)
      if self.op is Ops.CMPLT: return (s0_vmax<s1_vmin, s0_vmin<s1_vmax)
      if self.op is Ops.CMPNE: return ((s0_vmax < s1_vmin) or (s1_vmax < s0_vmin), not (s0_vmin == s0_vmax == s1_vmin == s1_vmax))
      if self.dtype == dtypes.bool:
        if self.op is Ops.OR: return s0_vmin or s1_vmin, s0_vmax or s1_vmax
        if self.op is Ops.AND: return s0_vmin and s1_vmin, s0_vmax and s1_vmax
    # float has NAN issue and we use explicit NAN in transcendental
    if self.op is Ops.WHERE and dtypes.is_int(self.dtype): return min(self.src[1].vmin, self.src[2].vmin), max(self.src[1].vmax, self.src[2].vmax)
    # NOTE: returned UOp is assumed to be CONST
    if self.op is Ops.DEFINE_VAR and self.arg: return self.arg[1], self.arg[2]
    if self.op is Ops.RANGE: return self.src[0].vmin, (self.src[1]-1).vmax
    if self.op is Ops.BIND: return self.src[0]._min_max # ignore the bound value
    if self.op in {Ops.UNROLL, Ops.VECTORIZE}: return min(x.vmin for x in self.src), max(x.vmax for x in self.src)
    # TODO: UOps.SPECIAL is UOps.DEFINE_VAR
    if self.op is Ops.SPECIAL: return 0, self.arg[1]-1 if isinstance(self.arg[1], int) else self.arg[1].vmax
    if self.op is Ops.CONST: return self.arg, self.arg
    if self.op is Ops.VCONST: return (min(self.arg), max(self.arg))
    return dtypes.min(self.dtype), dtypes.max(self.dtype)

  @functools.cached_property
  def _sym_fxn(self):
    sself = self.simplify()
    varnames = tuple(x.arg[0] for x in sself.toposort if x.op is Ops.DEFINE_VAR)
    # TODO: sanitize varnames, or don't use naked eval while staying fast
    return eval("lambda "+','.join(varnames)+": "+sself.render()), varnames  # pylint: disable=eval-used

  def sym_infer(self, var_vals:dict[UOp, int]):
    fxn, varnames = self._sym_fxn
    return fxn(**{k.arg[0]:v for k,v in var_vals.items() if k.arg[0] in varnames})

  def render(self, simplify=True) -> str:
    ret = graph_rewrite(self.simplify() if simplify else self, renderer)
    return ret.arg if ret.op is Ops.NOOP else str(ret)

@dataclass(frozen=True)
class KernelInfo:
  local_dims: int = 0           # number of local dimensions  (this is remapping RANGE to SPECIAL)
  upcasted: int = 0             # count that are upcasted     (this is remapping RANGE to UNROLL)
  dont_use_locals: bool = False # don't use local indexing

# ***** ops in python *****

def safe_exp2(x):
  try: return 2 ** x
  except OverflowError: return math.inf

python_alu: dict[Ops, Callable]  = {
  Ops.LOG2: lambda x: math.log2(x) if x > 0 else -math.inf if x == 0 else math.nan, Ops.EXP2: safe_exp2,
  Ops.SQRT: lambda x: math.sqrt(x) if x >= 0 else math.nan, Ops.RECIP: lambda x: 1/x if x != 0 else math.copysign(math.inf, x),
  Ops.SIN: lambda x: math.sin(x) if not math.isinf(x) else math.nan,
  Ops.NEG: operator.neg, Ops.ADD: operator.add, Ops.SUB: operator.sub, Ops.MUL: operator.mul, Ops.CMPNE: operator.ne, Ops.CMPLT: operator.lt,
  Ops.XOR: operator.xor, Ops.OR: operator.or_, Ops.AND: operator.and_, Ops.SHR: operator.rshift, Ops.SHL: operator.lshift, Ops.MAX: max,
  Ops.MOD: lambda x,y: abs(int(x))%abs(int(y))*(1,-1)[x<0], Ops.IDIV: lambda x,y: abs(x)//abs(y)*(1,-1)[x*y<0] if y != 0 else 0,
  Ops.MULACC: lambda x,y,z: (x*y)+z, Ops.WHERE: lambda x,y,z: y if x else z}

def exec_alu(op:Ops, dtype:DType, operands, truncate_output=True):
  if dtype.count > 1:
    return tuple([exec_alu(op, dtype.scalar(), [x[i] if isinstance(x, tuple) else x for x in operands]) for i in range(dtype.count)])
  alu = python_alu[op](*operands)
  return truncate.get(dtype, lambda x: x)(alu) if truncate_output else alu

# ***** uop helpers *****

def print_uops(uops:list[UOp]):
  for i,u in enumerate(uops):
    formatted_parents = [(uops.index(x) if x.op is not Ops.CONST else f"{x.arg}") if x in uops else "--" for x in u.src]
    print(f"{i:4d} {str(u.op):20s}: {str(u.dtype):30s} " f"{str(formatted_parents):32s} {u.arg}")

# ***** pattern matcher *****

def get_location() -> tuple[str, int]:
  frm = sys._getframe(1)
  # find the real frame in the file that has the UPat, TODO: is there a better way to do this?
  while frm.f_back is not None and pathlib.Path(frm.f_back.f_code.co_filename).name in {"ops.py", "uopgraph.py", "schedule.py",
                                                                                        "lowerer.py", "cstyle.py", "linearize.py"}:
    frm = frm.f_back
  return frm.f_code.co_filename, frm.f_lineno
@functools.lru_cache(None)
def lines(fn) -> list[str]:
  with open(fn) as f: return f.readlines()

class UPat(MathTrait):
  __slots__ = ("op", "dtype", "arg", "name", "src")
  def __init__(self, op:Optional[Union[Ops, tuple[Ops, ...], set[Ops]]]=None, dtype:Optional[Union[DType, tuple[DType, ...]]]=None,
               src:Optional[Union[tuple[UPat, ...], list[UPat], UPat]]=None, arg:Any=None,
               name:Optional[str]=None, allow_any_len:bool=False, location=None, custom_early_reject:Optional[set[Ops]]=None):
    assert op is None or isinstance(op, Ops) or isinstance(op, tuple) or isinstance(op, set), "op must be Ops or tuple of Ops"
    self.op: Optional[tuple[Ops, ...]] = (op,) if isinstance(op, Ops) else (tuple(op) if isinstance(op, set) else op)
    self.dtype: Optional[tuple[DType, ...]] = (dtype,) if isinstance(dtype, DType) else dtype
    self.arg, self.name, self._in_src, self.custom_early_reject = arg, name, src, custom_early_reject
    self.src: Any = None
    assert self.name != "ctx", "UPat can't be named ctx"

    # try all permutations if it's a list
    if isinstance(src, list): self.src = list(itertools.permutations(src)) if not all_same(src) else [src]
    # only one if it's a tuple
    elif isinstance(src, tuple): self.src = [src]
    # repeat if it's a UPat
    elif isinstance(src, UPat): self.src = [itertools.repeat(src)]

    self.allowed_len: int = -1 if allow_any_len or isinstance(src, UPat) or src is None else len(src)
    self.location = location or get_location()

    if custom_early_reject is not None: self.early_reject = custom_early_reject
    else:
      upat_match = [src] if isinstance(src, UPat) else ([] if src is None else self.src[0])
      self.early_reject = {pp.op[0] for pp in upat_match if pp.op is not None and len(pp.op) == 1}

  def named(self, name:str): return UPat(self.op, self.dtype, self._in_src, self.arg, name, self.allowed_len == -1, self.custom_early_reject)

  @staticmethod
  def any(*src): return UPatAny(src=src)

  @staticmethod
  @functools.lru_cache(None)
  def var(name:Optional[str]=None, dtype:Optional[Union[DType, tuple[DType, ...]]]=None): return UPat(dtype=dtype, name=name)
  @staticmethod
  @functools.lru_cache(None)
  def cvar(name:Optional[str]=None, dtype:Optional[DType]=None, vec=True): return UPat((Ops.CONST,Ops.VCONST) if vec else Ops.CONST, dtype, name=name)
  @staticmethod
  def const(dtype:Optional[Union[DType, tuple[DType, ...]]], b:ConstType): return UPat(Ops.CONST, dtype=dtype, arg=b)

  # copied from UOp
  def index(self, idx:UPat, valid:Optional[UPat]=None): return UPat(Ops.INDEX, self.dtype, (self,idx,valid) if valid is not None else (self,idx))
  def view(self, st=None, **kwargs): return UPat(Ops.VIEW, self.dtype, (self,), st, **kwargs)
  def cast(self, dtype=None): return UPat(Ops.CAST, dtype, (self,))
  def bitcast(self, dtype=None): return UPat(Ops.BITCAST, dtype, (self,))
  def gep(self, i:int): return UPat(Ops.GEP, None, (self,), (i,))
  def load(self, *src:UPat, **kwargs): return UPat(Ops.LOAD, src=(self,)+src, **kwargs)
  def store(self, *src:UPat, **kwargs): return UPat(Ops.STORE, dtypes.void, (self,)+src, **kwargs)
  def assign(self, x:UPat): return UPat(Ops.ASSIGN, self.dtype, (self,x))

  def const_like(self, b:ConstLike): return UPat.const(self.dtype, cast(ConstType, b))
  def alu(self, op:Ops, *src:UPat):
    asrc = (self,)+src
    return UPat(op, dtypes.bool if op in {Ops.CMPLT, Ops.CMPNE} else asrc[-1].dtype, list(asrc) if op in GroupOp.Commutative else asrc)

  def printable(self:UPat) -> str:
    try: return lines(self.location[0])[self.location[1]-1].strip()
    except FileNotFoundError: return "<missing>"

  def __repr__(self):
    def rep(x):
      form = "UPat(%s, %s, name=%s, dtype=%s, allow_any_len=%s, src=%s)"
      return form % (None if x.op is None else ('(%s)'%', '.join(map(str, x.op))), x.arg, repr(x.name),
        set(x.dtype) if x.dtype else None, x.allowed_len == 0, "[%s]" if x.src and len(x.src)>1 else "(%s)")
    return pretty_print(self, rep, srcfn=lambda x:None if x.src is None else [next(x.src[0])] if isinstance(x.src[0], itertools.repeat) else x.src[0])

  def match(self:UPat, uop:UOp, store:dict[str, UOp]) -> list[dict[str, UOp]]:
    if (self.op is not None and uop.op not in self.op) or \
       (self.name is not None and store.setdefault(self.name, uop) is not uop) or \
       (self.dtype is not None and uop.dtype not in self.dtype and uop.dtype.scalar() not in self.dtype) or \
       (self.arg is not None and self.arg != uop.arg) or \
       (self.allowed_len != -1 and len(uop.src) != self.allowed_len): return []
    if self.src is None: return [store]
    res: list[dict[str, UOp]] = []
    for vp in self.src:
      stores, new_stores = [store.copy()], []
      for uu, vv in zip(uop.src, vp):
        for s in stores: new_stores.extend(vv.match(uu, s))
        stores, new_stores = new_stores, []
      res.extend(stores)
    return res

class UPatAny(UPat):
  def match(self:UPat, uop:UOp, store:dict[str, UOp]) -> list[dict[str, UOp]]:
    matches = [x.match(uop, store.copy()) for x in self.src[0]]
    return flatten([x for x in matches if x is not None])

def deconstruct_function(fxn:Callable) -> tuple:
  new_globals = {k:v for k,v in fxn.__globals__.items() if k in fxn.__code__.co_names}
  for co in fxn.__code__.co_consts:
    if isinstance(co, types.CodeType): new_globals.update({k:v for k,v in fxn.__globals__.items() if k in co.co_names})
  # NOTE: optional round trip through pickle!
  assert fxn.__closure__ is None, "closures are not supported in pattern matchers"
  ret = fxn.__code__, new_globals, fxn.__name__, fxn.__defaults__
  return pickle.loads(pickle.dumps(ret)) if getenv("TEST_PICKLE") else ret

class PatternMatcher:
  def __init__(self, patterns:list[tuple[UPat, Callable]]):
    self.patterns = patterns
    # NOTE: use of DefaultDict here is very dangerous! all keys will live for the lifetime of the PatternMatcher!
    self.pdict: dict[Ops, list[tuple[UPat, Callable, set, bool]]] = {}
    # uop is required, arg is optional
    for p,fxn in self.patterns:
      assert p.op is not None
      tuple_fxn = fxn if isinstance(fxn, tuple) else deconstruct_function(fxn)
      real_fxn = types.FunctionType(*tuple_fxn)
      for uop in p.op: self.pdict.setdefault(uop, []).append((p, real_fxn, p.early_reject, 'ctx' in inspect.signature(real_fxn).parameters))

  def __reduce__(self): return PatternMatcher, ([(x,deconstruct_function(fxn) if fxn.__name__ == "<lambda>" else fxn) for x,fxn in self.patterns],)

  @functools.lru_cache(None)  # pylint: disable=method-cache-max-size-none
  def __add__(self, more:PatternMatcher): return PatternMatcher(self.patterns+more.patterns)

  def rewrite(self, uop:UOp, ctx=None) -> UOp|None:
    ler = {u.op for u in uop.src}
    for p,fxn,early_reject,has_ctx in self.pdict.get(uop.op, []):
      if not early_reject.issubset(ler): continue
      for match in p.match(uop, {}):
        if (ret:=(fxn(ctx=ctx, **match) if has_ctx else fxn(**match))) is not None: return ret
    return None

# *** tracking pattern matcher ***

TRACK_MATCH_STATS = ContextVar("TRACK_MATCH_STATS", 2 if getenv("VIZ") else 0)
match_stats:dict[UPat, list[Union[int, float]]] = dict()
@dataclass(frozen=True)
class TrackedGraphRewrite:
  loc: tuple[str, int]                                                                              # location that called graph_rewrite
  sink: UOp                                                                                         # the sink input to graph_rewrite
  matches: list[tuple[UOp, Optional[UOp], Optional[UPat], float]] = field(default_factory=list)     # before+after of all the matches
tracked_keys:list[Any] = []
tracked_ctxs:list[list[TrackedGraphRewrite]] = []
_name_cnt:dict[str, int] = {}
def track_rewrites(named=False):
  def _decorator(func):
    def __wrapper(self, *args, **kwargs):
      if TRACK_MATCH_STATS >= 2:
        if named: _name_cnt[func.__name__] = _name_cnt.get(func.__name__, 0)+1
        tracked_keys.append(f"{func.__name__}_{_name_cnt[func.__name__]}" if named else self)
        tracked_ctxs.append([])
      return func(self, *args, **kwargs)
    return __wrapper
  return _decorator

class TrackedPatternMatcher(PatternMatcher):
  def rewrite(self, uop:UOp, ctx=None) -> UOp|None:
    ret = None
    ler = {u.op for u in uop.src}
    for p,fxn,early_reject,has_ctx in self.pdict.get(uop.op, []):
      if p not in match_stats: match_stats[p] = [0,0,0.0,0.0]
      st = time.perf_counter()
      if not early_reject.issubset(ler):
        match_stats[p][2] += time.perf_counter()-st
        continue
      match_stats[p][1] += 1
      for match in p.match(uop, {}):
        if (ret:=(fxn(ctx=ctx, **match) if has_ctx else fxn(**match))) is not None:
          match_stats[p][0] += 1
          match_stats[p][3] += (et:=time.perf_counter()-st)
          if TRACK_MATCH_STATS >= 3: print(f"{et*1e6:7.2f} us -- ", p.printable())
          if TRACK_MATCH_STATS >= 2 and isinstance(ret, UOp) and len(tracked_ctxs) != 0: tracked_ctxs[-1][-1].matches.append((uop, ret, p, et))
          return ret # NOTE: if it returns None, we keep trying to match
      match_stats[p][2] += time.perf_counter()-st
    if TRACK_MATCH_STATS >= 2 and len(tracked_ctxs) != 0 and len(tracked_ctxs[-1]) != 0: tracked_ctxs[-1][-1].matches.append((uop, None, None, 0))
    return None

if TRACK_MATCH_STATS:
  PatternMatcher = TrackedPatternMatcher  # type: ignore
  import atexit
  @atexit.register
  def print_match_stats():
    if TRACK_MATCH_STATS >= 2:
      with open(fn:=temp("rewrites.pkl"), "wb") as f:
        print(f"rewrote {len(tracked_ctxs)} graphs and matched {sum(len(r.matches) for x in tracked_ctxs for r in x)} times, saved to {fn}")
        with Context(PICKLE_BUFFERS=0): pickle.dump((tracked_keys, tracked_ctxs), f)
    if getenv("VIZ"): launch_viz("VIZ", temp("rewrites.pkl"))
    if getenv("PRINT_MATCH_STATS", 1):
      ret = [0,0,0.0,0.0]
      for k,v in sorted(list(match_stats.items()), key=lambda x: x[1][2]+x[1][3]):
        loc_str = f"{k.location[0].split('/')[-1]}:{k.location[1]}"
        if v[1] != 0: print(f"{v[0]:6d} / {v[1]:7d} -- {v[3]*1000.:9.2f} / {(v[2]+v[3])*1000.:9.2f} ms -- {loc_str:15s}", k.printable())
        ret = [x+y for x,y in zip(ret, v)]
      print(f"{ret[0]:6d} / {ret[1]:7d} -- {ret[3]*1000.:9.2f} / {(ret[2]+ret[3])*1000.:9.2f} ms -- TOTAL")

def launch_viz(env_str:str, data:str):
  os.environ[env_str] = "0"
  os.environ[f"{env_str}_DATA"] = data
  if not int(os.getenv("VIZ", "0")) and not int(os.getenv("PROFILE", "0")):
    args = ['--kernels', getenv("VIZ_DATA", "")] if getenv("VIZ_DATA", "") else []
    args += ['--profile', getenv("PROFILE_DATA", "")] if getenv("PROFILE_DATA", "") else []
    os.execv(sys.executable, [sys.executable] + [os.path.join(os.path.dirname(__file__), ".", "viz", "serve.py")] + args)

# *** simple graph rewrite engine ***

class RewriteContext:
  def __init__(self, pm, ctx=None):
    self.pm: PatternMatcher = pm
    self.ctx = ctx
    self.replace: dict[UOp, UOp] = {}
  def top_down_rewrite(self, n:UOp) -> UOp:
    if (rn := self.replace.get(n)) is not None: return rn
    new_src = tuple(map(self.top_down_rewrite, n.src))
    new_n = self.pm.rewrite(n, self.ctx) if new_src == n.src else UOp(n.op, n.dtype, new_src, n.arg)
    self.replace[n] = ret = n if new_n is None else self.top_down_rewrite(new_n)
    return ret
  def bottom_up_rewrite(self, n:UOp) -> UOp:
    if (rn := self.replace.get(n)) is not None: return rn
    new_n: UOp|None = n
    while new_n is not None: last_n, new_n = new_n, self.pm.rewrite(new_n, self.ctx)
    new_src = tuple(map(self.bottom_up_rewrite, last_n.src))
    self.replace[n] = ret = last_n if new_src == last_n.src else self.bottom_up_rewrite(UOp(last_n.op, last_n.dtype, new_src, last_n.arg))
    return ret

def graph_rewrite(sink:UOp, pm:PatternMatcher, ctx=None, bottom_up=False) -> UOp:
  if TRACK_MATCH_STATS >= 2 and not bottom_up and len(tracked_ctxs) != 0: # TODO: make viz work with bottom_up=True
    tracked_ctxs[-1].append(TrackedGraphRewrite(((frm:=sys._getframe(1)).f_code.co_filename, frm.f_lineno), sink))
  return RewriteContext(pm, ctx).bottom_up_rewrite(sink) if bottom_up else RewriteContext(pm, ctx).top_down_rewrite(sink)

def graph_rewrite_map(sink:UOp, pm:PatternMatcher, ctx=None, bottom_up=False) -> dict[UOp, UOp]:
  if TRACK_MATCH_STATS >= 2 and not bottom_up and len(tracked_ctxs) != 0: # TODO: make viz work with bottom_up=True
    tracked_ctxs[-1].append(TrackedGraphRewrite(((frm:=sys._getframe(1)).f_code.co_filename, frm.f_lineno), sink))
  rewrite_ctx = RewriteContext(pm, ctx)
  return {k:(rewrite_ctx.bottom_up_rewrite(k) if bottom_up else rewrite_ctx.top_down_rewrite(k)) for k in list(sink.toposort)[::-1]}

# ***** uop type spec *****

# this is the matcher for the final rendered UOps
# matcher functions returns True or False (or None to not match)
spec = PatternMatcher([
  (UPat(Ops.DEFINE_GLOBAL, name="x"), lambda x: isinstance(x.dtype, (PtrDType, ImageDType)) and not x.dtype.local),
  (UPat(Ops.DEFINE_LOCAL, name="x"), lambda x: isinstance(x.dtype, PtrDType) and x.dtype.local),
  (UPat(Ops.DEFINE_ACC, src=(UPat.var("c"),), name="x", allow_any_len=True),
   lambda x,c: all(y.op is Ops.RANGE for y in x.src[1:]) and c.dtype == x.dtype),
  (UPat(Ops.DEFINE_VAR, src=(), name="x"), lambda x: isinstance(x.arg[1], int) and isinstance(x.arg[2], int)),

  (UPat(Ops.RANGE, src=(UPat(name="x"), UPat(name="y")), name="rng"), lambda rng,x,y: rng.dtype == x.dtype == y.dtype and isinstance(rng.arg, int)),
  (UPat(Ops.SPECIAL, src=()), lambda: True),

  # TODO: confirm the args of both of these are shapetrackers
  (UPat(Ops.VIEW, dtypes.void, src=()), lambda: True),
  (UPat(Ops.VIEW, src=(UPat.var("src"),), name="x"), lambda x,src: src.op is not Ops.STORE and x.dtype == src.dtype),

  (UPat(Ops.VALID, dtypes.bool, (UPat(Ops.VIEW),)), lambda: True),
  (UPat(Ops.CONST, name="x"), lambda x: x.dtype == x.dtype.scalar() and (type(x.arg) is type(dtypes.as_const(x.arg, x.dtype)))),

  # early LOAD has a <buf, shapetracker, store?>
  (UPat(Ops.LOAD, src=(UPat((Ops.DEFINE_GLOBAL, Ops.DEFINE_LOCAL)), UPat(Ops.VIEW))), lambda: True),
  (UPat(Ops.LOAD, src=(UPat((Ops.DEFINE_GLOBAL, Ops.DEFINE_LOCAL)), UPat(Ops.VIEW), UPat(Ops.STORE))), lambda: True),

  # early STORE has a <buf, shapetracker, val>
  (UPat(Ops.STORE, src=(UPat((Ops.DEFINE_GLOBAL, Ops.DEFINE_LOCAL)), UPat(Ops.VIEW), UPat())), lambda: True),

  # **** new style load/store ****

  # INDEX is used in new style load/store
  (UPat(Ops.INDEX, src=(UPat((Ops.DEFINE_GLOBAL, Ops.DEFINE_LOCAL)), UPat())), lambda: True),

  # LOAD takes a <bufidx, alt?, gate?, barrier?>
  (UPat(Ops.LOAD, src=(UPat((Ops.INDEX, Ops.CAST)),)), lambda: True),
  (UPat(Ops.LOAD, src=(UPat((Ops.INDEX, Ops.CAST)), UPat((Ops.IF, Ops.BARRIER)))), lambda: True),
  (UPat(Ops.LOAD, src=(UPat((Ops.INDEX, Ops.CAST)), UPat(name="alt"), UPat(dtype=dtypes.bool)), name="ld"), lambda ld,alt: ld.dtype == alt.dtype),

  # STORE takes a <bufidx, val, gate?>
  (UPat(Ops.STORE, dtype=dtypes.void, src=(UPat((Ops.INDEX, Ops.CAST)), UPat())), lambda: True),
  (UPat(Ops.STORE, dtype=dtypes.void, src=(UPat((Ops.INDEX, Ops.CAST)), UPat(), UPat(dtype=dtypes.bool))), lambda: True),
  (UPat(Ops.STORE, dtype=dtypes.void, src=(UPat((Ops.INDEX, Ops.CAST)), UPat(), UPat(Ops.IF))), lambda: True),

  # most ALUs have all matching dtypes, except CMPLT, CMPNE, and WHERE
  (UPat(Ops.WHERE, name="w", src=(UPat(dtype=dtypes.bool), UPat(name="x"), UPat(name="y"))), lambda w,x,y: w.dtype == x.dtype == y.dtype),
  (UPat((Ops.CMPLT, Ops.CMPNE), dtype=dtypes.bool, src=(UPat(name="x"), UPat(name="y"))), lambda x,y: x.dtype.base == y.dtype.base),
  # and SHL/SHR, the shift distance can be an int
  (UPat((Ops.SHL, Ops.SHR), src=(UPat(name="x"), UPat(name="y")), name="a"), lambda a,x,y: a.dtype == x.dtype and y.dtype in (x.dtype, dtypes.uint)),
  (UPat(Ops.IDIV, name="x"), lambda x: None if dtypes.is_int(x.dtype) else False),
  (UPat(GroupOp.ALU, name="x"), lambda x: all(x.dtype.base == y.dtype.base for y in x.src)),

  (UPat(Ops.ASSIGN, src=(UPat((Ops.DEFINE_ACC, Ops.DEFINE_GLOBAL)), UPat())), lambda: True),
  (UPat(Ops.ENDRANGE, dtype=dtypes.void, src=(UPat(Ops.RANGE),)), lambda: True),

  # WMMA has a <a, b, acc>
  (UPat(Ops.WMMA, src=(UPat(), UPat(), UPat()), name="x"), lambda x: isinstance(x.arg, tuple) and len(x.arg) == 8),
  (UPat(Ops.CONTRACT, name="x"), lambda x: x.dtype.count == prod(y[1] for y in x.arg)),
  (UPat(Ops.UNROLL, name="x"), lambda x: x.src[0].dtype.count == prod(y[1] for y in x.arg)),

  # if has a <gate, barrier?>
  (UPat(Ops.IF, dtype=dtypes.void, src=(UPat(),)), lambda: True),
  (UPat(Ops.IF, dtype=dtypes.void, src=(UPat(), UPat(Ops.BARRIER))), lambda: True),
  (UPat(Ops.ENDIF, dtype=dtypes.void, src=(UPat(Ops.IF),)), lambda: True),

  (UPat(Ops.REDUCE_AXIS, name="x"), lambda x: isinstance(x.arg, tuple) and len(x.arg) == 2 and x.arg[0] in {Ops.ADD, Ops.MUL, Ops.MAX}),
  (UPat(Ops.GEP, src=(UPat(name="src"),), name="gep"), lambda gep,src: gep.dtype == src.dtype.scalar()),
  (UPat(Ops.VECTORIZE, name="x"), lambda x: len(x.src)>1 and len(x.src) == x.dtype.count and all(x.dtype == y.dtype.vec(len(x.src)) for y in x.src)),
  (UPat((Ops.BITCAST, Ops.CAST), src=(UPat(),), name="x"), lambda x: x.arg is None),
  (UPat(Ops.BARRIER, dtypes.void, src=UPat(Ops.STORE, allow_any_len=True)), lambda: True), # NOTE: all pointers must be local

  # NOTE: for testing, we let sinks be anything
  #(UPat(UOps.SINK, src=UPat(UOps.STORE)), lambda: True),
  (UPat(Ops.SINK, dtypes.void), lambda: True),
  (UPat(Ops.NOOP), lambda: True),

  # PTX LOAD/STORE
  (UPat((Ops.LOAD, Ops.STORE), src=(UPat(dtype=dtypes.int64),), allow_any_len=True), lambda: True),
])

def type_verify(uops:list[UOp], *extra_specs:PatternMatcher):
  specs = [spec, *extra_specs]
  for i,u in enumerate(uops):
    spec_ret = [cast(bool|None, s.rewrite(u)) for s in specs]
    if any(ret is False for ret in spec_ret) or all(ret is None for ret in spec_ret):
      print_uops(uops)
      raise RuntimeError(f"UOp verification failed at {i} on {u.op} {u.dtype} {len(u.src)} {[x.op for x in u.src]} {u.arg}")

# *** most of symbolic lives here now ***

def split_uop(x:UOp, sep:Ops):
  if x.op is sep:
    for s in x.src: yield from split_uop(s, sep)
  else: yield x

def div_and_mod_folding(x: UOp, y: UOp, which: Literal[Ops.MOD, Ops.IDIV], split_rem: bool=False) -> UOp|None:
  # simplify x // y or x % y, None means no change
  # simple cancel div/mod case
  if y.vmin != 0 != y.vmax and (q:=x.vmin//y.vmin) == x.vmin//y.vmax == x.vmax//y.vmin == x.vmax//y.vmax:
    return x - q*y if which is Ops.MOD else x.const_like(q)

  if (y.op is not Ops.CONST) or ((c := y.arg) <= 0) or (x.dtype.count > 1): return None

  svars, factors, quotients, remainders, gcd, div, const, offset, something_changed = [], [], [], [], c, 1, 0, 0, False
  for u in split_uop(x, Ops.ADD):
    if u.op is Ops.MOD and which is Ops.MOD and u.src[1].op is Ops.CONST and u.src[1].arg%c == 0:
      u = u.src[0]
      something_changed = True
    v: UOp = u.divides(f:=u.const_factor())
    q, r = divmod(f, c)
    if r==0 or ((which is Ops.MOD or split_rem or u.op is Ops.CONST) and r!=f): something_changed = True
    offset += r*v.vmin
    if u.op is Ops.CONST: const += f
    else:  # div is the smallest common divisor of all terms
      if f > 1 and c % f == 0 and (div == 1 or div > f): div = f
      gcd = math.gcd(r, gcd)
      factors.append(f); svars.append(v); quotients.append(q); remainders.append(r)  # noqa: E702

  lbound = ubound = offset = offset % c
  # we can fold if the expression has only one non-constant term and this term can only take on two values
  if len(svars)==1 and (v:=svars[0]).vmax-v.vmin == 1:
    r = (offset+remainders[0])%c - offset%c
    offset -= r * v.vmin
    if which is Ops.MOD: return r*v + offset
    return (factors[0]-r)//c * v + (const-offset)//c

  # a//c = (a-a%c)/c, if we can fold a%c, we can fold a//c
  # within a mod we can freely subtract multiples of c, we use this to see if a is congruent to an expression whose vmin/vmax are between 0 and c
  for (r, v) in zip(remainders, svars):
    if r > c//2:
      if (lbound := lbound + (r:=r-c) * (v.vmax-v.vmin)) < 0: break
    elif (ubound := ubound + r * (v.vmax-v.vmin)) >= c: break
    offset -= r * v.vmin  # determine what the new offset would be
  else: # vmin/vmax of the remainder is between 0 and c, we can remove the mod/div
    remainders = [min(r, r-c, key=abs) for r in remainders]
    if which is Ops.MOD: return functools.reduce(operator.add, [r*v for r,v in zip(remainders,svars)], x.const_like(offset))
    return functools.reduce(operator.add, [(f-r)//c * v for f,r,v in zip(factors, remainders,svars)], x.const_like((const-offset)//c))

  if gcd != 1: something_changed = True
  if not something_changed:
    if which is Ops.IDIV and (1 < div < c) and (newx:=div_and_mod_folding(x, UOp.const(dtypes.int, div), Ops.IDIV)) is not None: return newx//(c//div)
    return None
  quo, rem = x.const_like(const//c), x.const_like((const%c)//gcd)
  for q,r,f,v in zip(quotients, remainders, factors, svars):
    if which is Ops.IDIV and (not split_rem) and r!=0:
      rem += f//gcd * v
    else:
      rem += r//gcd * v
      quo += q * v

  if which is Ops.MOD: return gcd*(rem % (c//gcd)) + const%gcd
  return rem//(c//gcd)+quo

def lt_folding(x:UOp, c:int) -> UOp|None:
  p, np = partition(split_uop(x, Ops.ADD), lambda u: u.const_factor() == 1)
  if np and (d:=math.gcd(*[u.const_factor() for u in np], c)) > 1 and 0 <= sum(u.vmin for u in p) and sum(u.vmax for u in p) < d:
    return cast(UOp, functools.reduce(operator.add, np).divides(d))<(c//d)
  return None

def fold_unrolled_divs(divs:UOp):
  # div pattern in unrolled arange
  # example: (x//4+(x+1)//4+(x+2)//4+(x+3)//4 -> x
  add_chain, denominator, seen_const, ans = list(split_uop(divs, Ops.ADD)), None, [], None
  for u in add_chain:
    if not (u.op is Ops.IDIV and u.src[1].op is Ops.CONST): return None
    if denominator is None: denominator = u.src[1].arg
    if denominator != u.src[1].arg: return None
    # assumed CONST is the last of an ADD
    if (s0:=u.src[0]).op is Ops.ADD and s0.src[1].op is Ops.CONST and s0.src[1].op is Ops.CONST:
      seen_const.append(s0.src[1].arg)
      s0 = s0.src[0]
    else: seen_const.append(0)
    if ans is None: ans = s0
    if ans is not s0: return None
  if denominator is None: return None
  # the first (denominator-len(seen_const)) terms may have been folded to 0 already
  for i in range(denominator-len(seen_const)):
    if ans is not None and 0 <= ans.vmin and ans.vmax + i < denominator: seen_const.append(i)
  return ans if ans is not None and sorted(seen_const)==list(range(denominator)) else None

def canonicalize_simplex(X:UOp) -> UOp|None:
  # (X := a0*x0 + a1*x1 + ...) > 0 is equivalent to x0 + x1 + ... > 0 if xi >= 0 and ai > 0 for ints.
  # returns x0 + x1 + ... in such case, or None if not
  changed, ret = False, []
  for u in split_uop(X, Ops.ADD):
    # assumed the const is the last src of MUL
    if u.op is Ops.MUL and u.src[1].op is Ops.CONST and u.src[1].arg > 0:
      changed = True
      u = u.src[0]
    if not (u.op in GroupOp.Irreducible and u.vmin >= 0): return None
    ret.append(u)
  return functools.reduce(operator.add, ret) if changed else None

def is_increasing(f:UOp) -> bool:
  # is f a monotonically increasing function regards its input
  if f.op in GroupOp.Irreducible: return True
  if f.op is Ops.ADD: return is_increasing(f.src[0]) and is_increasing(f.src[1])
  if f.op in (Ops.MUL, Ops.IDIV) and f.src[1].op is Ops.CONST and f.src[1].arg >= 0: return is_increasing(f.src[0])
  return False  # False if not sure

def parse_valid(valid:UOp) -> tuple[UOp, bool, int]:
  # if it's X <= c, returns X, True, c
  # if it's X >= c, returns X, False, c

  # (X < c).ne(True) -> X >= c
  if valid.op is Ops.CMPNE and valid.src[1].op is Ops.CONST and valid.src[1].arg == 1 and \
    (s0:=valid.src[0]).op is Ops.CMPLT and s0.src[1].op is Ops.CONST: return s0.src[0], False, s0.src[1].arg
  # X < c -> X <= c-1
  if valid.op is Ops.CMPLT and valid.src[1].op is Ops.CONST: return valid.src[0], True, valid.src[1].arg-1
  raise ValueError(f"not able to parse {valid=}")

def uop_given_valid(valid:UOp, uop:UOp) -> UOp|None:
  # return None if valid is always False, otherwise the simplified uop (might be the same as input)

  # first, parse valid into {expr: (lower_bound, upper_bound)}
  bounds:defaultdict[UOp, list[ConstType|None]] = defaultdict(lambda: [None, None])
  for stmt in split_uop(valid, Ops.AND):
    try: expr, is_upper, c = parse_valid(stmt)
    except ValueError: return uop  # give up if we cannot parse the valid
    bounds[expr][int(is_upper)] = c

  # simplify uop given that valid is True
  for expr,v in bounds.items():
    # some expr has lower bound > upper bound -> valid is an empty set and we return None
    if v[0] is not None and v[1] is not None and v[0] > v[1]: return None

    # every candidate is a set of contrained UOp based on valid, and if every item in a set simplifies the uop into a same output, we rewrite uop
    candidates = []
    if expr.op is Ops.ADD and v[0] == 1 and all(u.op in GroupOp.Irreducible for u in split_uop(expr, Ops.ADD)):
      # if the constraint is a simplex: X0 + X1 + ... > 0, we can check if all Xi > 0 simplify into the same output
      candidates.append([(Xi, UOp.variable("fake", 1, Xi.vmax, Xi.dtype)) for Xi in split_uop(expr, Ops.ADD)])
    # try checking the whole clause
    if expr in uop.toposort:
      candidates.append([(expr, UOp.variable("fake", expr.vmin if v[0] is None else v[0], expr.vmax if v[1] is None else v[1], expr.dtype))])

    for candidate in candidates:
      # if every branch in candidate gives the same simplified uop, we can rewrite the uop
      newuops = [uop.substitute({X:newX}).simplify().substitute({newX:X}).simplify() for X,newX in candidate]
      if uop.op is Ops.VECTORIZE and len(uop.src) == 2:
        if all_same([uops.src[0] for uops in newuops]): uop = uop.replace(src=(newuops[0].src[0], uop.src[1]))
        if all_same([uops.src[1] for uops in newuops]): uop = uop.replace(src=(uop.src[0], newuops[0].src[1]))
      elif all_same(newuops): uop = newuops[0]

  return uop

def _valid_priority(v: UOp, valids:list[UOp]):
  # we want valid that's in other valids' parents to be first, so it's more likely the other valids get simplified
  try: return sum(-1 if parse_valid(v)[0] in other.toposort else 0 for other in valids)
  except ValueError: return 0

def simplify_valid(valid:UOp) -> UOp|None:
  ret:list[UOp] = []
  something_changed = False
  valids = list(split_uop(valid, Ops.AND))
  for stmt in sorted(valids, key=lambda v: _valid_priority(v, valids)):
    ret.append(newstmt if ret and (newstmt:=uop_given_valid(functools.reduce(operator.and_, ret), stmt)) is not None else stmt)
    if ret[-1] is not stmt: something_changed = True
  return functools.reduce(operator.and_, ret) if something_changed else None

# def max_var_const(x:UOp, c1:UOp, c2:UOp):
#   if x.vmin >= 0: return x*c1 if c1.arg >= c2.arg else x*c2
#   if x.vmax <= 0: return x*c2 if c1.arg >= c2.arg else x*c1

def sint_to_uop(x:sint, dtype:DType=dtypes.int) -> UOp: return UOp.const(dtype, x) if isinstance(x, int) else x

symbolic_simple = PatternMatcher([
  # ** self folding **
  (UPat.var("x") + 0, lambda x: x),    # x+0 -> x
  (UPat.var("x") * 1, lambda x: x),    # x*1 -> x
  (UPat.var("x") // UPat.var("x"), lambda x: x.const_like(1)), # x//x -> 1
  (UPat.var("x") // 1, lambda x: x),   # x//1 -> x
  (UPat.var("x") // -1, lambda x: -x), # x//-1 -> -x
  (UPat.var("x") / UPat.var("x"), lambda x: x.const_like(1)), # x/x -> 1
  ((UPat.var("x") * UPat.var("x2")) / UPat.var("x2"), lambda x,x2: x), # (x*x2)/x2 -> x
  ((UPat.var() % UPat.var("y")).named("base") % UPat.var("y"), lambda base,y: base),  # (x%y)%y = -> x%y (rewritten with base for speed)
  (UPat.var("x")%UPat.cvar("c")+(UPat.var("x")//UPat.cvar("c"))*UPat.cvar("c"), lambda x,c: x), # (x%c)+(x//c)*c = x
  ((UPat.var("x")//UPat.cvar("c1"))*UPat.cvar("c3")+UPat.var("x")%UPat.cvar("c1")*UPat.cvar("c2"),
    lambda x,c1,c2,c3: x*c2 if c1.arg*c2.arg==c3.arg else None), # (x%c1)*c2+(x//c1)*c3 = x*c2 if c1*c2==c3
  (UPat.var("x", dtype=dtypes.bool) & UPat.cvar("c", vec=False), lambda x,c: x if c.arg else c),
  (UPat.var("x", dtype=dtypes.bool) | UPat.cvar("c", vec=False), lambda x,c: c if c.arg else x),
  (UPat(GroupOp.Idempotent, src=(UPat.var("x"), UPat.var("x"))), lambda x: x),
  (UPat.var("x", dtype=dtypes.bool).logical_not().logical_not(), lambda x: x),
  (UPat.var("x", dtype=dtypes.bool).where(UPat.const(dtypes.bool, True), UPat.const(dtypes.bool, False)), lambda x: x),
  # ** zero folding **
  (UPat.var("x") < UPat.var("x"), lambda x: x.const_like(False).cast(dtypes.bool.vec(x.dtype.count))), # x < x -> False
  (UPat.var("x", dtype=dtypes.ints) != UPat.var("x", dtype=dtypes.ints),
   lambda x: x.const_like(False).cast(dtypes.bool.vec(x.dtype.count))), # x != x -> False (only ints)
  # x*0 -> 0 or 0*x -> 0
  # if x is nan or inf it should render the nan value.
  # NOTE: this can be wrong for loaded NaN
  (UPat.var("x") * 0, lambda x: x.const_like(float("nan") if isinstance(x.arg, float) and (math.isnan(x.arg) or math.isinf(x.arg)) else 0)),
  # ** constant folding **
  # TODO: add const folding for Ops.THREEFRY
  (UPat(GroupOp.ALU, name="a", src=UPat((Ops.VCONST, Ops.CONST))),
   lambda a: a.const_like(exec_alu(a.op, a.dtype, [x.arg for x in a.src], False)) if a.op is not Ops.THREEFRY else None),
  # bool MUL is AND, ADD/MAX is OR. prevents other rules to rewrite bool ADD/MUL incorrectly
  (UPat.var('x', dtype=dtypes.bool) * UPat.var('y', dtype=dtypes.bool), lambda x,y: x&y),
  (UPat.var('x', dtype=dtypes.bool) + UPat.var('y', dtype=dtypes.bool), lambda x,y: x|y),
  (UPat.var('x', dtype=dtypes.bool).maximum(UPat.var('y', dtype=dtypes.bool)), lambda x,y: x|y),
  # *** cast ***
  (UPat(Ops.CAST, name="root", src=UPat.cvar("c")), lambda root, c: root.const_like(c.arg)),
  (UPat(Ops.CAST, name="root"), lambda root: root.src[0] if root.dtype == root.src[0].dtype else None),
])

symbolic = symbolic_simple+PatternMatcher([
  # ** COMMUTATIVE flipping **
  (UPat(GroupOp.Commutative, name='x'), lambda x: x.replace(src=x.src[::-1]) if x.src[1].tuplize < x.src[0].tuplize else None),
  # ** boolean algebra **
  (UPat.var("x") | (UPat.var("x") & UPat.var()), lambda x: x), # x|(x&y) -> x
  # ** combine terms **
  (UPat.var("x") * UPat.cvar("c0") + UPat.var("x") * UPat.cvar("c1"), lambda x,c0,c1: x*(c0+c1)), # (x*c0)+(x*c1) -> x*(c0+c1)
  ((UPat.var("y") + UPat.var("x") * UPat.cvar("c0")) + UPat.var("x") * UPat.cvar("c1"), lambda x,y,c0,c1: y+x*(c0+c1)),
  (UPat.var("x") + UPat.var("x") * UPat.cvar("c"), lambda x,c: x*(c+1)), # (x+x*c)-> x*(c+1)
  ((UPat.var("y") + UPat.var("x")) + UPat.var("x") * UPat.cvar("c"), lambda x,y,c: y+x*(c+1)),
  (UPat.var("x") + UPat.var("x"), lambda x: x*2), # (x+x)-> x*2
  ((UPat.var("y") + UPat.var("x")) + UPat.var("x"), lambda y,x: y+x*2),
  ((UPat.var("x") / UPat.var("x2")) / UPat.var("x3"), lambda x,x2,x3: x/(x2*x3)), # (x/x2)/x3 -> x/(x2*x3)
  (-1 * (UPat.var("x") + UPat.cvar("c")), lambda x,c: (-x)+(-c)),  # -(x+c) -> -x + -c
  # a conditional with the same results either way is a noop, also fold const conditionals
  (UPat.var().where(UPat.var("val"), UPat.var("val")), lambda val: val),
  (UPat.cvar("gate", vec=False).where(UPat.var("c0"), UPat.var("c1")), lambda gate, c0, c1: c0 if gate.arg else c1),
  # alu of two where with same conds can combine, only do if true branch or false branch is const
  (UPat(GroupOp.Binary, name="alu", src=(UPat.var("c").where(UPat.var("t"), UPat.var("f")), UPat.var("c").where(UPat.var("tt"), UPat.var("ff")))), \
   lambda alu,c,t,tt,f,ff: c.where(t.alu(alu.op, tt), f.alu(alu.op, ff)) if t.op == tt.op == Ops.CONST or f.op == ff.op == Ops.CONST else None),
  # ALU min==max -> CONST (slow!)
  (UPat(GroupOp.ALU, name="x"), lambda x: x.const_like(x.vmin) if x.vmin == x.vmax else None),
  # max folding
  (UPat.maximum(UPat.var("x"), UPat.var("y")), lambda x,y: x if x.vmin >= y.vmax else y if x.vmax <= y.vmin else None),
  # TODO: why does this rule break beautiful_mnist?
  #((UPat.var("x")+UPat.var("z")).maximum(UPat.var("y")+UPat.var("z")), lambda x,y,z: x.maximum(y) + z),
  #((UPat.var("x")*UPat.cvar("c1")).maximum(UPat.var("x")*UPat.cvar("c2")), max_var_const),
  # ** two stage ALU folding **
  *((UPat.var("x").alu(op, UPat.cvar("c1")).alu(op, UPat.cvar("c2")).named("f"),
     lambda f,x,c1,c2: x.alu(f.op,c1.alu(f.op,c2))) for op in GroupOp.Associative),
  ((UPat.cvar("c0") + UPat.var("x")) < UPat.cvar("c1"), lambda x,c0,c1: x<(c1-c0)),  # c0 + x < c1 -> x < c1 - c0
  ((UPat.var("x") // UPat.cvar("c1")) // UPat.cvar("c2"), lambda x,c1,c2: x//(c1*c2)), # (x//c1)//c2 -> x//(c1*c2)
  # ** lt **
  # c0*x<c1 for positive int c0,c1
  ((UPat.cvar("c0", vec=False)*UPat.var("x", dtype=dtypes.ints))<UPat.cvar("c1", vec=False),
   lambda x,c0,c1: x<math.ceil(c1.arg/c0.arg) if c0.arg > 0 and c1.arg > 0 else None),
  # c0*x<c1 for negative int c0 and non-positive c1
  ((UPat.cvar("c0", vec=False)*UPat.var("x", dtype=dtypes.ints))<UPat.cvar("c1", vec=False),
   lambda x,c0,c1: (-x)<(-(math.floor(-c1.arg/-c0.arg))) if c0.arg < 0 and c0.arg != -1 and c1.arg <= 0 else None),
  # x//c0<c1 for positive int c0
  ((UPat.var("x", dtype=dtypes.ints)//UPat.cvar("c0", vec=False))<UPat.cvar("c1", vec=False),
   lambda x,c0,c1: x<(c1.arg*c0.arg) if c0.arg > 0 else None),
  # ** move add/mul consts to end (NOTE: this is still happening before constant folding) **
  (UPat(Ops.ADD, src=(UPat.var("x"), UPat.cvar("c1"))) + UPat.var("y"), lambda x,c1,y: (x+y)+c1),
  (UPat(Ops.MUL, src=(UPat.var("x"), UPat.cvar("c1"))) * UPat.var("y"), lambda x,c1,y: (x*y)*c1),
  # *** rules from symbolic ***
  # unrolled arange div folding
  (UPat(Ops.ADD, name="divs", src=[UPat(), UPat(Ops.IDIV)]), fold_unrolled_divs),
  # generic lt folding
  (UPat.var("x", dtypes.sints)<UPat.cvar("c", vec=False), lambda x,c: lt_folding(x, c.arg) if 0 < c.arg else None),
  # canonicalize a simplex with positive coefficients > 0
  # not x < 1 -> X > 0
  ((UPat.var("x", dtypes.ints)<1).ne(True), lambda x: (newx<1).ne(True) if (newx:=canonicalize_simplex(x)) is not None else None),
  # ** div **
  # div folding
  ((UPat.var("x")//UPat.cvar("c") + UPat.cvar("a"))//UPat.cvar("d"), lambda x,c,a,d: (x+a*c)//(c*d)),  # (x//c+a)//d -> (x+a*c)//(c*d)
  (UPat.var("x", dtypes.sints) // UPat.var("y"), lambda x,y: div_and_mod_folding(x,y,Ops.IDIV)),
  # ** mod **
  # mod folding
  (UPat.var("x") % UPat.var("y"), lambda x,y: div_and_mod_folding(x,y,Ops.MOD)),
])


symbolic_flat = symbolic+PatternMatcher([
  # ** combine terms (opinionated) **
  (-1 * (UPat.var("x") + UPat.var("y")), lambda x,y: (-x)+(-y)),  # -(x+y) -> -x + -y
  # (x+y)*c -> x*c+y*c. only for int, float has inf*0=nan issue
  ((UPat.var("x", dtypes.ints) + UPat.var("y")) * UPat.cvar("c"), lambda x,y,c: x*c+y*c),
])

_substitute = PatternMatcher([(UPat(tuple(Ops), name="x"), lambda ctx,x: ctx.get(x,None))])

# for debug
syms = { Ops.ADD: "+", Ops.SUB: "-", Ops.IDIV: "//", Ops.MOD: "%", Ops.SHL: "<<", Ops.SHR: ">>",
         Ops.MUL: "*", Ops.CMPLT: "<", Ops.CMPNE: "!=", Ops.AND: "&", Ops.OR: "|", Ops.XOR: "^"}
renderer = PatternMatcher([
  (UPat((Ops.DEFINE_VAR, Ops.SPECIAL), name="x"), lambda x: UOp(Ops.NOOP, arg=x.arg[0])),
  (UPat(Ops.RANGE, name="x"), lambda x: UOp(Ops.NOOP, arg=f"ridx{x.arg}")),
  (UPat(Ops.CONST, name="x"), lambda x: UOp(Ops.NOOP, arg=str(x.arg))),
  (UPat(Ops.BIND, src=UPat(Ops.NOOP), name="x"), lambda x: x.src[0]),
  (UPat(Ops.NEG, src=UPat(Ops.NOOP), name="x"), lambda x: UOp(Ops.NOOP, arg=f"(-{x.src[0].arg})")),
  (UPat(Ops.MAX, src=UPat(Ops.NOOP), name="x"), lambda x: UOp(Ops.NOOP, arg=f"max({x.src[0].arg}, {x.src[1].arg})")),
  (UPat(Ops.MULACC, src=UPat(Ops.NOOP), name="x"), lambda x: UOp(Ops.NOOP, arg=f"({x.src[0].arg}*{x.src[1].arg}+{x.src[2].arg})")),
  (UPat(Ops.WHERE, src=UPat(Ops.NOOP), name="x"), lambda x: UOp(Ops.NOOP, arg=f"({x.src[1].arg} if {x.src[0].arg} else {x.src[2].arg})")),
  (UPat(GroupOp.ALU, src=UPat(Ops.NOOP), name="x"), lambda x: UOp(Ops.NOOP, arg=f"({x.src[0].arg}{syms[x.op]}{x.src[1].arg})")),
])

# *** what was symbolic.py ***

sint = Union[int, UOp]
Variable = UOp

ConstLike = Union[ConstType, Variable, tuple[ConstType, ...]]

# *** uop swizzling ***

merge_views = PatternMatcher([
  (UPat(Ops.VIEW, name="s0").view(name="s1"), lambda s0,s1: s0.replace(arg=s0.st+s1.st)),
  (UPat(Ops.VIEW, name="mv", src=(UPat.var("x"),)), lambda mv,x: x if mv.st.contiguous and x.st is not None and x.shape == mv.shape else None),
])

# push VIEW to loads
view_left = merge_views+PatternMatcher([
  # VIEW before elementwise ops
  (UPat({*GroupOp.ALU, Ops.CAST, Ops.BITCAST, Ops.ASSIGN}, name="e").view(name="v"),
   lambda e,v: e.replace(src=tuple(s if s.st is None else s.view(v.st) if s is s.base else s.base.view(s.st+v.st) for s in e.src))),
  # early merge VIEW buffer ops
  (UPat(GroupOp.Buffer, name="b").view(name="v"), lambda b,v: b.replace(src=tuple((s.st+v.st).to_uop() if s.op is Ops.VIEW else s for s in b.src))),
])<|MERGE_RESOLUTION|>--- conflicted
+++ resolved
@@ -461,17 +461,6 @@
   @property
   def forced_realize(self): return self in forced_realize
 
-<<<<<<< HEAD
-  # *** danger zone ***
-
-  # CAUTION: MUTABILITY!
-  def become(self, u:UOp):
-    print("become", self, "\n\n")
-    del UOpMetaClass.ucache[(self.op, self.dtype, self.src, self.arg)]
-    self.op, self.dtype, self.src, self.arg = u.op, u.dtype, u.src, u.arg
-
-=======
->>>>>>> c85737c2
   # *** uop movement ops ***
 
   @property
