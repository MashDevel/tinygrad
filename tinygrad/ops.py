--- conflicted
+++ resolved
@@ -419,25 +419,12 @@
     if DEBUG >= 3: print(f"split {divisor}: {self.shape} -> {splitted.shape} -> {new_shape}")
     return splitted._reduce_op(op, axis)._reduce_op(op, (len(new_shape),)).reshape(new_shape)  # reduce original axes, then split
   def assign(self, x:UOp): return UOp(Ops.ASSIGN, self.dtype, (self,x))
-<<<<<<< HEAD
-  def contiguous(self, allow_buffer_view=True):
-    # NOTE: disk always uses BUFFER_VIEW here because it does not have a renderer
-    # TODO: this should be moved somewhere else
-    if self.device.startswith("DISK"): return self.alu(Ops.BUFFER_VIEW)
-    if not unwrap(self.st).contiguous or self.size != self.base.size or self.base.op is Ops.CONST:
-      return self.alu(Ops.BUFFER_VIEW if allow_buffer_view and self.can_view() else Ops.CONTIGUOUS)
-    return self.alu(Ops.CONTIGUOUS)
-=======
   def contiguous(self):
     # TODO: BUFFER_VIEW op should be deleted and subbuffer should be moved to realize.py
     # NOTE: DISK uses subbuffer because DISK does not render kernels
     if self.device.startswith("DISK"): return self.alu(Ops.BUFFER_VIEW)
     # otherwise it's normal CONTIGUOUS
-    if not unwrap(self.st).contiguous or self.size != self.base.size or self.base.op is Ops.CONST:
-      return self.alu(Ops.CONTIGUOUS)
-    forced_realize.add(self.base)
-    return self
->>>>>>> a1f70ce7
+    return self.alu(Ops.CONTIGUOUS)
 
   # *** from LazyBuffer ***
 
