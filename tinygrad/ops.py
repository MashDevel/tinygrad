--- conflicted
+++ resolved
@@ -416,19 +416,7 @@
     if DEBUG >= 3: print(f"split {divisor}: {self.shape} -> {splitted.shape} -> {new_shape}")
     return splitted._reduce_op(op, axis)._reduce_op(op, (len(new_shape),)).reshape(new_shape)  # reduce original axes, then split
   def assign(self, x:UOp): return UOp(Ops.ASSIGN, self.dtype, (self,x))
-  def contiguous(self):
-<<<<<<< HEAD
-    # TODO: BUFFER_VIEW op should be deleted and subbuffer should be moved to realize.py
-    # NOTE: DISK uses subbuffer because DISK does not render kernels
-    if self.device.startswith("DISK"): return self.alu(Ops.BUFFER_VIEW)
-    # otherwise it's normal CONTIGUOUS
-    return self.alu(Ops.CONTIGUOUS)
-=======
-    if not unwrap(self.st).contiguous or self.size != self.base.size or self.base.op is Ops.CONST:
-      return self.alu(Ops.CONTIGUOUS)
-    forced_realize.add(self.base)
-    return self
->>>>>>> 81a84aa8
+  def contiguous(self): return self.alu(Ops.CONTIGUOUS)
 
   # *** from LazyBuffer ***
 
