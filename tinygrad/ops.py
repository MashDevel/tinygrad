--- conflicted
+++ resolved
@@ -882,20 +882,11 @@
     tracked_ctxs[-1].append(TrackedGraphRewrite(((frm:=sys._getframe(1)).f_code.co_filename, frm.f_lineno), sink))
   return RewriteContext(pm, ctx).bottom_up_rewrite(sink) if bottom_up else RewriteContext(pm, ctx).rewrite(sink)
 
-<<<<<<< HEAD
-def graph_rewrite_map(sink:UOp, pm:PatternMatcher, ctx=None) -> dict[UOp, UOp]:
-  if TRACK_MATCH_STATS >= 2 and len(tracked_ctxs) != 0:
-    frm = sys._getframe(1)
-    tracked_ctxs[-1].append(TrackedGraphRewrite((frm.f_code.co_filename, frm.f_lineno), sink))
-  rewrite_ctx = RewriteContext(pm, ctx)
-  return {k:rewrite_ctx.rewrite(k) for k in list(sink.toposort)[::-1]}
-=======
 def graph_rewrite_map(sink:UOp, pm:PatternMatcher, ctx=None, bottom_up=False) -> dict[UOp, UOp]:
   if TRACK_MATCH_STATS >= 2 and not bottom_up and len(tracked_ctxs) != 0: # TODO: make viz work with bottom_up=True
     tracked_ctxs[-1].append(TrackedGraphRewrite(((frm:=sys._getframe(1)).f_code.co_filename, frm.f_lineno), sink))
   rewrite_ctx = RewriteContext(pm, ctx)
   return {k:(rewrite_ctx.bottom_up_rewrite(k) if bottom_up else rewrite_ctx.rewrite(k)) for k in list(sink.toposort)[::-1]}
->>>>>>> d817dc10
 
 # ***** uop type spec *****
 
