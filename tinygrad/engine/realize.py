--- conflicted
+++ resolved
@@ -141,15 +141,9 @@
 si_lowerer = PatternMatcher([
   (UPat(Ops.SINK, name="sink"), lambda ctx,sink: (runner:=get_runner(ctx[0].device, sink), [ctx[x] for x in runner.p.globals])),
   (UPat(Ops.BUFFER_VIEW), lambda ctx: (ViewOp(ctx[0]), list(ctx))),
-<<<<<<< HEAD
-  (UPat(Ops.COPY, name="copy"), lambda ctx,copy: ((BufferXfer(ctx[0].size, ctx[0].device, ctx[1].device) \
-      if hasattr(Device[ctx[0].device].allocator, '_transfer') and all_same([x.device.split(":")[0] for x in ctx]) \
-      else BufferCopy(ctx[0].size, ctx[0].device, ctx[1].device)), list(ctx))),
-=======
   (UPat(Ops.COPY, name="copy"), lambda ctx,copy: ((BufferXfer(ctx[0].nbytes, ctx[0].device, ctx[1].device) \
       if hasattr(Device[ctx[0].device].allocator, '_transfer') and all_same([x.device.split(":")[0] for x in ctx]) \
       else BufferCopy(ctx[0].nbytes, ctx[0].device, ctx[1].device)), list(ctx))),
->>>>>>> cde18fdd
 ])
 def lower_schedule_item(si:ScheduleItem) -> ExecItem: return ExecItem(*cast(tuple[Runner,list], si_lowerer.rewrite(si.ast, si.bufs)), si.metadata)
 
