--- conflicted
+++ resolved
@@ -939,38 +939,12 @@
     print(t.grad.numpy())
     ```
     """
-<<<<<<< HEAD
     tensors_need_grad = [self]
     for t0 in reversed(self._deepwalk()):
-=======
-    toposorted = self._deepwalk()
-    if gradient is None:
-      assert self.shape == tuple(), "when no gradient is provided, backward must be called on a scalar tensor"
-      # fill in the first grad with one. don't use Tensor.ones because we don't need contiguous
-      # this is "implicit gradient creation"
-      gradient = Tensor(1.0, dtype=self.dtype, device=self.device, requires_grad=False)
-
-    toposort_uop = self.lazydata.toposort
-    assert self.shape == gradient.shape, f"grad shape must match tensor shape, {gradient.shape!r} != {self.shape!r}"
-    self.grad = gradient
-    for t0 in reversed(toposorted):
-      if t0.grad is None: raise RuntimeError(f"tensor {t0} has no grad")
->>>>>>> c85737c2
       token = _METADATA.set(dataclasses.replace(md, backward=True) if (md := t0._ctx.metadata) is not None else None)
       _METADATA.reset(token)
-<<<<<<< HEAD
       for t in t0._ctx.parents:
         if t.requires_grad: tensors_need_grad.append(t)
-=======
-      grads = [Tensor(g, device=self.device, requires_grad=False) if g is not None else None
-        for g in ([grads] if len(t0._ctx.parents) == 1 else grads)]
-      for t, g in zip(t0._ctx.parents, grads):
-        if g is not None and t.requires_grad:
-          assert g.shape == t.shape, f"grad shape must match tensor shape, {g.shape!r} != {t.shape!r}"
-          assert t.lazydata in toposort_uop or (isinstance(t.lazydata, MultiLazyBuffer) and any(x in toposort_uop for x in t.lazydata.lbs)), \
-            f"grad uop must have a path from self\ngrad uop: {t.lazydata}"
-          t.grad = g if t.grad is None else (t.grad + g)
->>>>>>> c85737c2
       if not retain_graph: del t0._ctx
     tensors_need_grad = dedup(tensors_need_grad)
 
