import collections, time
from typing import List, Any, Dict, cast, Optional, Tuple, Set
from tinygrad.helpers import round_up, PROFILE, memsize_to_str
from tinygrad.runtime.support.hcq import HCQCompiled, HCQAllocator, HCQSignal, HCQBuffer, HWQueue, HCQArgsState
from tinygrad.device import Buffer, BufferSpec, Compiled, Device
from tinygrad.ops import Variable
from tinygrad.engine.realize import ExecItem, BufferXfer, CompiledRunner
from tinygrad.engine.jit import MultiGraphRunner

class HCQGraph(MultiGraphRunner):
  def __init__(self, jit_cache: List[ExecItem], input_rawbuffers: List[Buffer], var_vals: Dict[Variable, int]):
    super().__init__(jit_cache, input_rawbuffers, var_vals)
    self.devices = list(set(cast(HCQCompiled, d) for ji in jit_cache for d in [Device[x.device] for x in ji.bufs]))

    # Allocate kernel args.
    kernargs_size: Dict[Compiled, int] = collections.defaultdict(int)
    for ji in self.jit_cache:
      if not isinstance(ji.prg, CompiledRunner): continue
      kernargs_size[ji.prg.dev] += round_up(ji.prg._prg.kernargs_alloc_size, 16)
    self.kernargs_bufs: Dict[Compiled, HCQBuffer] = {dev:dev.allocator._alloc(sz, BufferSpec(cpu_access=True)) for dev,sz in kernargs_size.items()}

    # Fill initial arguments.
    self.ji_args: Dict[int, HCQArgsState] = {}

    kargs_ptrs: Dict[Compiled, int] = {dev:buf.va_addr for dev,buf in self.kernargs_bufs.items()}
    for j,ji in enumerate(self.jit_cache):
      if not isinstance(ji.prg, CompiledRunner): continue
<<<<<<< HEAD
      kargs_ptrs[ji.prg.device] = (kargs_ptr:=kargs_ptrs[ji.prg.device]) + round_up(ji.prg.clprg.kernargs_alloc_size, 16)
      self.ji_args[j] = ji.prg.clprg.fill_kernargs([b._buf for b in ji.bufs], [var_vals[v] for v in ji.prg.p.vars], kargs_ptr)
=======
      kargs_ptrs[ji.prg.dev] = (kargs_ptr:=kargs_ptrs[ji.prg.dev]) + round_up(ji.prg._prg.kernargs_alloc_size, 16)
      self.ji_args[j] = ji.prg._prg.fill_kernargs([cast(Buffer, b)._buf for b in ji.bufs], [var_vals[v] for v in ji.prg.p.vars], kargs_ptr)
>>>>>>> e9ae2ccd

    # Schedule Dependencies.
    # There are two types of queues on each device: copy and compute. Both must synchronize with all external operations before launching any
    # graph-related tasks. This synchronization uses a global timeline signal per device. Within the graph, the compute queue coordinates with
    # global operations and sets a kickoff signal. Any queue accessing a buffer from another device waits for this signal from the device’s
    # compute queue to ensure exclusive access. The compute queue signals the completion of the graph, synchronizing with the device's copy queue.
    self.ji_schedule: Dict[int, Tuple[HCQCompiled, HWQueue, List, List, HCQSignal, Optional[int]]] = {}

    self.comp_queues: Dict[HCQCompiled, HWQueue] = {dev: dev.hw_compute_queue_t() for dev in self.devices}
    self.copy_queues: Dict[HCQCompiled, HWQueue] = {} # lazy allocation

    self.signals: Dict[Any, HCQSignal] = {**{dev: dev.signal_t(value=0) for dev in self.devices}, **{"CPU": self.devices[0].signal_t(value=0)}}
    self.kickoff_value: int = 0

    self.prof_signals: List[HCQSignal] = [self.devices[0].signal_t() for i in range(len(self.jit_cache) * 2)] if PROFILE else []
    self.prof_records: List[Tuple[Tuple[int, bool], Tuple[int, bool], HCQCompiled, str, bool, List[int], Optional[Dict]]] = []

    last_j: Dict[HWQueue, Optional[int]] = collections.defaultdict(lambda: None)
    queue_access: Dict[HWQueue, Dict[HWQueue, Optional[int]]] = collections.defaultdict(lambda: collections.defaultdict(lambda: None))
    dev_access: Dict[HWQueue, Set[HCQCompiled]] = collections.defaultdict(set)

    for dev, queue in self.comp_queues.items(): dev_access[queue].add(dev)

    for j,ji in enumerate(self.jit_cache):
      enqueue_dev = ji.prg.dev if (is_exec_prg:=isinstance(ji.prg, CompiledRunner)) else Device[ji.bufs[1].device] #type:ignore
      enqueue_queue = self.comp_queues[enqueue_dev] if is_exec_prg else self.copy_queues.setdefault(enqueue_dev, enqueue_dev.hw_copy_queue_t())
      out_signal = self.signals.setdefault(enqueue_queue, enqueue_dev.signal_t(value=0))

      # Get dependencies based on input and output buffers.
      rdeps = self._access_resources(ji.bufs, ji.prg.p.outs if is_exec_prg else [0], (enqueue_queue, j + 1)) #type:ignore

      # Update dependencies to include previous kernel in queue. This is required for timeline signals.
      opt_deps, deps = [], rdeps + ([(enqueue_queue, prev_ji + 1)] if (prev_ji:=last_j[enqueue_queue]) is not None else [])

      # Optimize dependencies by removing redundant ones. Remove waiting for the value of the queue which is known to be already
      # synced with the current queue.
      for dep_queue, dep_val in sorted(deps, key=lambda x: x[1], reverse=True):
        if (qa:=queue_access[enqueue_queue][dep_queue]) is None or qa < dep_val:
          opt_deps.append((self.signals[dep_queue], dep_val))
          queue_access[enqueue_queue][dep_queue] = dep_val

      # Ensure device is ready for use in current context: the graph has initialized the device and it's safe to operate on it within this graph.
      for dep_queue, _ in opt_deps: dev_access[enqueue_queue].update(dev_access[dep_queue])
      sync_signals = [(self.signals[d], self.kickoff_value) for b in ji.bufs if (d:=Device[b.device]) not in dev_access[enqueue_queue]]
      dev_access[enqueue_queue].update(cast(HCQCompiled, Device[b.device]) for b in ji.bufs)

      # Remove self-dependency for compute and copy queues.
      # For compute, in case of NV, optimize when only 1 same-queue dependency exists, since NV chains 2+ executions in this case,
      # eliminating dependency need.
      dname = enqueue_dev.device.split(":", 1)[0]
      can_opt = dname in {"AMD", "QCOM"} or (dname == "NV" and len(sync_signals) == 0 and len(opt_deps) == 1 and id(opt_deps[0][0]) == id(out_signal))
      if can_opt or isinstance(ji.prg, BufferXfer): opt_deps = [x for x in opt_deps if id(x[0]) != id(out_signal)]

      # Enable necessary signals in the schedule by setting the signal value.
      for sig, val in opt_deps: self.ji_schedule[val - 1] = self.ji_schedule[val - 1][:5] + (val,)
      self.ji_schedule[j] = (enqueue_dev, enqueue_queue, sync_signals, opt_deps[::-1], out_signal, None if is_exec_prg else (j + 1))

      # Collect profile information if profiling is enabled.
      if PROFILE:
        prof_ji_desc = ji.prg._prg.name if is_exec_prg else f"{ji.bufs[1].device} -> {ji.bufs[0].device}" # type: ignore

        sig_st, sig_en = (j * 2, True), (j * 2 + 1, True)
        if len(opt_deps) == 0 and (prev_ji:=last_j[enqueue_queue]) is not None: sig_st = (prev_ji * 2 + 1, False)

        if is_exec_prg: prof_args = None
        else: prof_args = {"Size": memsize_to_str(ji.bufs[0].nbytes), "GB/S": lambda dur, b=ji.bufs[0].nbytes: f"{b/1e3/dur:.2f}"} # type: ignore

        self.prof_records.append((sig_st, sig_en, enqueue_dev, prof_ji_desc, not is_exec_prg, [d - 1 for _, d in rdeps], prof_args))

      last_j[enqueue_queue] = j

    # Build hardware queues.
    self.op_cmd_idx: Dict[int, Tuple[HWQueue, int]] = {}
    self.copy_to_devs: Dict[HCQCompiled, Set[HCQCompiled]] = {dev: set() for dev in self.devices}
    self.kickoff_wait_cmds: Dict[HWQueue, List] = {q: list() for q in list(self.comp_queues.values()) + list(self.copy_queues.values())}

    for dev in self.devices:
      self.comp_queues[dev].memory_barrier().wait(dev.timeline_signal, dev.timeline_value - 1) \
                           .wait(self.signals['CPU'], self.kickoff_value).signal(self.signals[dev], self.kickoff_value)

    for j,ji in enumerate(self.jit_cache):
      enqueue_dev, enqueue_queue, sync_signals, deps, signal, signal_val = self.ji_schedule[j]

      for i in range(len(sync_signals)): self.kickoff_wait_cmds[enqueue_queue].append(len(enqueue_queue) + i)
      for sig, val in sync_signals + deps: enqueue_queue.wait(sig, val)

      # Encode waits and start profile timestamp (if needed).
      if PROFILE and self.prof_records[j][0][1]: enqueue_queue.timestamp(self.prof_signals[self.prof_records[j][0][0]])

      # Encode main commands based on ji type.
      if isinstance(ji.prg, CompiledRunner):
        enqueue_queue.exec(ji.prg._prg, self.ji_args[j], *ji.prg.p.launch_dims(var_vals))
      elif isinstance(ji.prg, BufferXfer):
        dest, src = ji.bufs[0:2]
        cast(HCQAllocator, Device[src.device].allocator).map(dest._buf)
        enqueue_queue.copy(dest._buf.va_addr, src._buf.va_addr, dest.nbytes)
        self.copy_to_devs[cast(HCQCompiled, Device[dest.device])].add(cast(HCQCompiled, Device[src.device]))
      self.op_cmd_idx[j] = (enqueue_queue, len(enqueue_queue) - 1)

      # Encode finish profile timestamp (if needed).
      if PROFILE and self.prof_records[j][1][1]: enqueue_queue.timestamp(self.prof_signals[self.prof_records[j][1][0]])

      if signal_val is not None: enqueue_queue.signal(signal, signal_val)

    for dev in self.devices:
      for dep_dev in list(self.copy_to_devs[dev]) + [dev]:
        if dep_dev in self.copy_queues: self.comp_queues[dev].wait(self.signals[(copy_q:=self.copy_queues[dep_dev])], cast(int, last_j[copy_q]) + 1)

      self.comp_queues[dev].signal(dev.timeline_signal, dev.timeline_value).bind(dev)
      if dev in self.copy_queues: self.copy_queues[dev].bind(dev)

    self.last_timeline: Dict[HCQCompiled, Tuple[HCQSignal, int]] = {dev: (dev.timeline_signal, 0) for dev in self.devices}
    self.queue_signals_to_reset = [self.signals[q] for q in list(self.comp_queues.values()) + list(self.copy_queues.values()) if q in self.signals]

  def __call__(self, input_rawbuffers: List[Buffer], var_vals: Dict[Variable, int], wait=False) -> Optional[float]:
    # Wait and restore signals
    self.kickoff_value += 1
    for dev in self.devices: self.last_timeline[dev][0].wait(self.last_timeline[dev][1])
    for sig in self.queue_signals_to_reset: sig.value = 0
    self.signals['CPU'].value = self.kickoff_value

    if PROFILE and self.kickoff_value > 1: self.collect_timestamps()

    # Update rawbuffers
    for (j,i),input_idx in self.input_replace.items():
      if j in self.ji_args: self.ji_args[j].update_buffer(i, input_rawbuffers[input_idx]._buf)
      else: self.op_cmd_idx[j][0].update_copy(self.op_cmd_idx[j][1], **{('dest' if i == 0 else 'src'): input_rawbuffers[input_idx]._buf.va_addr})

    # Update var_vals
    for j, i, v in self.updated_vars(var_vals): self.ji_args[j].update_var(i, v)

    # Update launch dims
    for j, global_dims, local_dims in self.updated_launch_dims(var_vals):
      queue, cmd_ptr = self.op_cmd_idx[j]
      queue.update_exec(cmd_ptr, global_dims, local_dims)

    for dev in self.devices:
      comp_queue, copy_queue, need_sig_upd = self.comp_queues[dev], self.copy_queues.get(dev, None), dev.timeline_signal != self.last_timeline[dev][0]
      comp_queue.update_wait(1, dev.timeline_signal if need_sig_upd else None, dev.timeline_value - 1) \
                .update_wait(2, value=self.kickoff_value).update_signal(3, value=self.kickoff_value) \
                .update_signal(len(comp_queue)-1, dev.timeline_signal if need_sig_upd else None, dev.timeline_value).submit(dev)

      if copy_queue is not None:
        for cmd_idx in self.kickoff_wait_cmds[copy_queue]: copy_queue.update_wait(cmd_idx, value=self.kickoff_value)
        copy_queue.submit(dev)

      self.last_timeline[dev] = (dev.timeline_signal, dev.timeline_value)
      dev.timeline_value += 1

    if wait:
      st = time.perf_counter()
      for dev in self.devices: self.last_timeline[dev][0].wait(self.last_timeline[dev][1])
      return time.perf_counter() - st
    return None

  def collect_timestamps(self):
    timestamps = [s.timestamp for s in self.prof_signals]

    for (st,_), (en,_), dev, desc, is_cp, deps, args in self.prof_records:
      dev.raw_prof_records += [(timestamps[st], timestamps[en], desc, is_cp, args)]

      for x in deps:
        (b_st,_), (b_en,_), b_dev, _, b_is_cp, _, _ = self.prof_records[x]
        dev.dep_prof_records += [(timestamps[b_st], timestamps[b_en], b_dev, b_is_cp, timestamps[st], timestamps[en], dev, is_cp)]

  def __del__(self):
    for dev in self.devices: self.last_timeline[dev][0].wait(self.last_timeline[dev][1])

    if PROFILE and self.kickoff_value >= 1: self.collect_timestamps()

    for fdev, buf in self.kernargs_bufs.items(): fdev.allocator._free(buf, BufferSpec(cpu_access=True))<|MERGE_RESOLUTION|>--- conflicted
+++ resolved
@@ -25,13 +25,8 @@
     kargs_ptrs: Dict[Compiled, int] = {dev:buf.va_addr for dev,buf in self.kernargs_bufs.items()}
     for j,ji in enumerate(self.jit_cache):
       if not isinstance(ji.prg, CompiledRunner): continue
-<<<<<<< HEAD
-      kargs_ptrs[ji.prg.device] = (kargs_ptr:=kargs_ptrs[ji.prg.device]) + round_up(ji.prg.clprg.kernargs_alloc_size, 16)
-      self.ji_args[j] = ji.prg.clprg.fill_kernargs([b._buf for b in ji.bufs], [var_vals[v] for v in ji.prg.p.vars], kargs_ptr)
-=======
       kargs_ptrs[ji.prg.dev] = (kargs_ptr:=kargs_ptrs[ji.prg.dev]) + round_up(ji.prg._prg.kernargs_alloc_size, 16)
-      self.ji_args[j] = ji.prg._prg.fill_kernargs([cast(Buffer, b)._buf for b in ji.bufs], [var_vals[v] for v in ji.prg.p.vars], kargs_ptr)
->>>>>>> e9ae2ccd
+      self.ji_args[j] = ji.prg._prg.fill_kernargs([b._buf for b in ji.bufs], [var_vals[v] for v in ji.prg.p.vars], kargs_ptr)
 
     # Schedule Dependencies.
     # There are two types of queues on each device: copy and compute. Both must synchronize with all external operations before launching any
